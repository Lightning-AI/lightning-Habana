--- conflicted
+++ resolved
@@ -66,15 +66,9 @@
     steps:
     - bash: |
         echo "##vso[task.setvariable variable=HABANA_VISIBLE_DEVICES]$(DEVICES)"
-<<<<<<< HEAD
         hl-smi -Q module_id -f csv > module_ids
         MODULE_ID=$(tail -n +2 module_ids | tr [:space:] ',')
         MODULE_ID=${MODULE_ID%?}
-=======
-        #hl-smi -Q module_id -f csv > module_ids
-        #MODULE_ID=$(tail -n +2 module_ids | tr [:space:] ',')
-        #MODULE_ID=${MODULE_ID%?}
->>>>>>> 994ceabb
         echo "##vso[task.setvariable variable=HABANA_VISIBLE_MODULES]$(MODULE_ID)"
       displayName: "set env. vars"
 
