--- conflicted
+++ resolved
@@ -135,19 +135,19 @@
     #     PT_HPU_LAZY_MODE: 0
     #   displayName: 'HPU FSDP tests'
 
-    - bash: |
-        bash tests/run_standalone_tests.sh --hpus 2 -f \
-          tests/test_pytorch/test_fsdp.py
-      env:
-        PT_HPU_LAZY_MODE: 0
-      displayName: 'FSDP PT Multi card(2) HPU test'
+#     - bash: |
+#         bash tests/run_standalone_tests.sh --hpus 2 -f \
+#           tests/test_pytorch/test_fsdp.py
+#       env:
+#         PT_HPU_LAZY_MODE: 0
+#       displayName: 'FSDP PT Multi card(2) HPU test'
 
-    - bash: |
-        bash tests/run_standalone_tests.sh --hpus 2 -f \
-          tests/test_fabric/test_fsdp.py
-      env:
-        PT_HPU_LAZY_MODE: 0
-      displayName: 'FSDP Fabric Multi card(2) HPU test'
+#     - bash: |
+#         bash tests/run_standalone_tests.sh --hpus 2 -f \
+#           tests/test_fabric/test_fsdp.py
+#       env:
+#         PT_HPU_LAZY_MODE: 0
+#       displayName: 'FSDP Fabric Multi card(2) HPU test'
 
     - bash: |
         python -m pytest -sv tests/test_pytorch/test_deepspeed.py \
@@ -176,23 +176,6 @@
           tests/test_pytorch/test_profiler.py
       displayName: 'Multi card(2) HPU test'
 
-<<<<<<< HEAD
-=======
-    # - bash: |
-    #     bash tests/run_standalone_tests.sh --hpus 2 -f \
-    #       tests/test_pytorch/test_fsdp.py
-    #   env:
-    #     PT_HPU_LAZY_MODE: 0
-    #   displayName: 'FSDP PT Multi card(2) HPU test'
-
-    # - bash: |
-    #     bash tests/run_standalone_tests.sh --hpus 2 -f \
-    #       tests/test_fabric/test_fsdp.py
-    #   env:
-    #     PT_HPU_LAZY_MODE: 0
-    #   displayName: 'FSDP Fabric Multi card(2) HPU test'
-
->>>>>>> 93f984e1
     - bash: pip install ".[examples]"
       displayName: 'Install extra for examples'
 
@@ -202,7 +185,7 @@
         python pytorch/hpu_graphs.py -v train --mode capture_and_replay make_graphed_callables modulecacher
         python pytorch/hpu_graphs.py -v inference --mode capture_and_replay wrap_in_hpu_graph
         python pytorch/hpu_graphs.py -v dynamicity --mode dynamic_control_flow dynamic_ops
-    #    PT_HPU_LAZY_MODE=0 python pytorch/language_model.py -s SHARD_GRAD_OP -d 2
+        PT_HPU_LAZY_MODE=0 python pytorch/language_model.py -s SHARD_GRAD_OP -d 2
       workingDirectory: examples/
       displayName: 'Testing HPU examples'
 
