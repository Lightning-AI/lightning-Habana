--- conflicted
+++ resolved
@@ -5,23 +5,17 @@
 In general follow instructions in [Bare Metal Fresh OS Installation](https://docs.habana.ai/en/v1.10.0/Installation_Guide/Bare_Metal_Fresh_OS.html#) and in particular [Habana Driver Unattended Upgrade](https://docs.habana.ai/en/v1.10.0/Installation_Guide/Bare_Metal_Fresh_OS.html#habana-driver-unattended-upgrade).
 
 1. check what is the actual state and version of HW - `hl-smi`
-<<<<<<< HEAD
-2. check the actual OS version - `lsb_release -a`
-3. update sources - `sudo apt update --fix-missing`
-3. run upgrade to the latest - `sudo apt upgrade`
-4. reboot the machine...
-=======
 1. check the actual OS version - `lsb_release -a`
-1. run upgrade to the latest - `sudo apt install --only-upgrade habanalabs-dkms`
+1. update sources - `sudo apt update --fix-missing`
+1. run upgrade to the latest - `sudo apt upgrade`
 1. reboot the machine...
->>>>>>> f111da22
 
 ### Troubleshooting
 
 In some cases you may get stack with hanged libs linked to past kernel (for example `sudo apt purge habanalabs-dkms` errors), in such case do not follow with purge old libs and just continue with new
 
 1. list available libs: `sudo apt list | grep habana | grep 1.12`
-2. install all libs from the output list above:
+1. install all libs from the output list above:
    ```bash
    sudo apt install \
      habanalabs-container-runtime \
