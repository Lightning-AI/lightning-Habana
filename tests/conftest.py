# Copyright The Lightning AI team.
#
# Licensed under the Apache License, Version 2.0 (the "License");
# you may not use this file except in compliance with the License.
# You may obtain a copy of the License at
#
#     http://www.apache.org/licenses/LICENSE-2.0
#
# Unless required by applicable law or agreed to in writing, software
# distributed under the License is distributed on an "AS IS" BASIS,
# WITHOUT WARRANTIES OR CONDITIONS OF ANY KIND, either express or implied.
# See the License for the specific language governing permissions and
# limitations under the License.
from pathlib import Path

import pytest
from lightning_habana import HPUAccelerator

from tests import _PATH_DATASETS


@pytest.fixture(scope="session")
def datadir():
    return Path(_PATH_DATASETS)


def pytest_addoption(parser):
    parser.addoption("--hpus", action="store", type=int, default=1, help="Number of hpus 1-8")


@pytest.fixture()
<<<<<<< HEAD
def arg_hpus(request):
    return request.config.getoption("--hpus")
=======
def hpus(request):
    return request.config.getoption("--hpus")


@pytest.fixture()
def get_device_count(pytestconfig):
    arg_hpus = int(pytestconfig.getoption("hpus"))
    if not arg_hpus:
        assert HPUAccelerator.auto_device_count() >= 1
        return 1
    assert arg_hpus <= HPUAccelerator.auto_device_count(), "More hpu devices asked than present"
    return arg_hpus
>>>>>>> a0ec5180
<|MERGE_RESOLUTION|>--- conflicted
+++ resolved
@@ -29,11 +29,7 @@
 
 
 @pytest.fixture()
-<<<<<<< HEAD
 def arg_hpus(request):
-    return request.config.getoption("--hpus")
-=======
-def hpus(request):
     return request.config.getoption("--hpus")
 
 
@@ -44,5 +40,4 @@
         assert HPUAccelerator.auto_device_count() >= 1
         return 1
     assert arg_hpus <= HPUAccelerator.auto_device_count(), "More hpu devices asked than present"
-    return arg_hpus
->>>>>>> a0ec5180
+    return arg_hpus