# Copyright The Lightning AI team.
#
# Licensed under the Apache License, Version 2.0 (the "License");
# you may not use this file except in compliance with the License.
# You may obtain a copy of the License at
#
#     http://www.apache.org/licenses/LICENSE-2.0
#
# Unless required by applicable law or agreed to in writing, software
# distributed under the License is distributed on an "AS IS" BASIS,
# WITHOUT WARRANTIES OR CONDITIONS OF ANY KIND, either express or implied.
# See the License for the specific language governing permissions and
# limitations under the License.
import copy
import os
from contextlib import nullcontext
from typing import Any, Optional, Union
from unittest import mock

import pytest
import torch
from lightning_habana.utils.hpu_distributed import supported_reduce_ops
from lightning_habana.utils.resources import device_count
from lightning_utilities import module_available

if module_available("lightning"):
    from lightning.fabric.utilities.types import ReduceOp
    from lightning.pytorch import Callback, Trainer, seed_everything
    from lightning.pytorch.demos.boring_classes import BoringModel
    from lightning.pytorch.utilities.exceptions import MisconfigurationException
elif module_available("pytorch_lightning"):
    from lightning_fabric.utilities.types import ReduceOp
    from pytorch_lightning import Callback, Trainer, seed_everything
    from pytorch_lightning.demos.boring_classes import BoringModel
    from pytorch_lightning.utilities.exceptions import MisconfigurationException

from lightning_habana.pytorch.accelerator import HPUAccelerator
from lightning_habana.pytorch.plugins import HPUPrecisionPlugin
from lightning_habana.pytorch.strategies import HPUParallelStrategy, SingleHPUStrategy

from tests.helpers import ClassifDataModule, ClassificationModel


def test_availability():
    assert HPUAccelerator.is_available()


def test_device_name():
    assert "GAUDI" in HPUAccelerator.get_device_name()


def test_accelerator_selected():
    trainer = Trainer(accelerator=HPUAccelerator(), strategy=SingleHPUStrategy())
    assert isinstance(trainer.accelerator, HPUAccelerator)


def test_all_stages(tmpdir, hpus):
    """Tests all the model stages using BoringModel on HPU."""
    model = BoringModel()

    _strategy = SingleHPUStrategy()
    if hpus > 1:
        parallel_hpus = [torch.device("hpu")] * hpus
        _strategy = HPUParallelStrategy(parallel_devices=parallel_hpus)
    trainer = Trainer(
        default_root_dir=tmpdir,
        fast_dev_run=True,
        accelerator=HPUAccelerator(),
        strategy=_strategy,
        devices=hpus,
    )
    trainer.fit(model)
    trainer.validate(model)
    trainer.test(model)
    trainer.predict(model)


@mock.patch.dict(os.environ, os.environ.copy(), clear=True)
def test_optimization(tmpdir):
    seed_everything(42)

    dm = ClassifDataModule(length=1024)
    model = ClassificationModel()

    _strategy = SingleHPUStrategy()

    trainer = Trainer(
        default_root_dir=tmpdir, max_epochs=1, max_steps=10, accelerator=HPUAccelerator(), devices=1, strategy=_strategy
    )

    # fit model
    trainer.fit(model, dm)
    assert trainer.state.finished, f"Training failed with {trainer.state}"
    assert dm.trainer is not None

    # TBD enable these tests and remove max_steps
    # # validate
    # result = trainer.validate(datamodule=dm)
    # assert dm.trainer is not None
    # assert result[0]["val_acc"] > 0.7

    # # test
    # result = trainer.test(model, datamodule=dm)
    # assert dm.trainer is not None
    # test_result = result[0]["test_acc"]
    # assert test_result > 0.6

    # # test saved model
    # model_path = os.path.join(tmpdir, "model.pt")
    # trainer.save_checkpoint(model_path)

    # model = ClassificationModel.load_from_checkpoint(model_path)

    # trainer = Trainer(default_root_dir=tmpdir, accelerator=HPUAccelerator(), devices=1, strategy=_strategy)

    # result = trainer.test(model, datamodule=dm)
    # saved_result = result[0]["test_acc"]
    # assert saved_result == test_result


def test_stages_correct(tmpdir):
    """Ensure all stages correctly are traced correctly by asserting the output for each stage."""

    class StageModel(BoringModel):
        def training_step(self, batch, batch_idx):
            loss = super().training_step(batch, batch_idx)
            loss = loss.get("loss")
            # tracing requires a loss value that depends on the model.
            # force it to be a value but ensure we use the loss.
            loss = (loss - loss) + torch.tensor(1)
            return {"loss": loss}

        def validation_step(self, batch, batch_idx):
            loss = super().validation_step(batch, batch_idx)
            x = loss.get("x")
            x = (x - x) + torch.tensor(2)
            return {"x": x}

        def test_step(self, batch, batch_idx):
            loss = super().test_step(batch, batch_idx)
            y = loss.get("y")
            y = (y - y) + torch.tensor(3)
            return {"y": y}

        def predict_step(self, batch, batch_idx, dataloader_idx=None):
            output = super().predict_step(batch, batch_idx)
            return (output - output) + torch.tensor(4)

    class TestCallback(Callback):
        def on_train_batch_end(self, trainer, pl_module, outputs, *_) -> None:
            assert outputs["loss"].item() == 1

        def on_validation_batch_end(self, trainer, pl_module, outputs, *_) -> None:
            assert outputs["x"].item() == 2

        def on_test_batch_end(self, trainer, pl_module, outputs, *_) -> None:
            assert outputs["y"].item() == 3

        def on_predict_batch_end(self, trainer, pl_module, outputs, *_) -> None:
            assert torch.all(outputs == 4).item()

    model = StageModel()
    _strategy = SingleHPUStrategy()
    trainer = Trainer(
        default_root_dir=tmpdir,
        fast_dev_run=True,
        accelerator=HPUAccelerator(),
        devices=1,
        strategy=_strategy,
        callbacks=TestCallback(),
    )
    trainer.fit(model)
    trainer.test(model)
    trainer.validate(model)
    trainer.predict(model)


def test_accelerator_is_hpu():
    trainer = Trainer(accelerator=HPUAccelerator(), devices=1, strategy=SingleHPUStrategy())
    assert isinstance(trainer.accelerator, HPUAccelerator)
    assert trainer.num_devices == 1


def test_accelerator_with_single_device():
    trainer = Trainer(accelerator="hpu", devices=1)
    assert isinstance(trainer.strategy, SingleHPUStrategy)
    assert isinstance(trainer.accelerator, HPUAccelerator)


@pytest.mark.skipif(device_count() <= 1, reason="Test requires multiple HPU devices")
def test_accelerator_with_multiple_devices():
<<<<<<< HEAD
    trainer = Trainer(accelerator="hpu", devices=2)
    assert isinstance(trainer.strategy, HPUParallelStrategy_Registered)
    assert isinstance(trainer.accelerator, HPUAccelerator_Registered)
    assert trainer.num_devices == 2
=======
    trainer = Trainer(accelerator="hpu", devices=8)
    assert isinstance(trainer.strategy, HPUParallelStrategy)
    assert isinstance(trainer.accelerator, HPUAccelerator)
    assert trainer.num_devices == 8
>>>>>>> 4e374c27

    trainer = Trainer(accelerator="hpu")
    assert isinstance(trainer.accelerator, HPUAccelerator)
    assert trainer.num_devices == HPUAccelerator.auto_device_count()


@pytest.mark.skipif(device_count() <= 1, reason="Test requires multiple HPU devices")
def test_accelerator_auto_with_devices_hpu():
<<<<<<< HEAD
    trainer = Trainer(accelerator="auto", devices=2)
    assert isinstance(trainer.strategy, HPUParallelStrategy_Registered)
    assert isinstance(trainer.accelerator, HPUAccelerator_Registered)
    assert trainer.num_devices == HPUAccelerator_Registered.auto_device_count()
=======
    trainer = Trainer(accelerator="auto", devices=8)
    assert isinstance(trainer.strategy, HPUParallelStrategy)
    assert isinstance(trainer.accelerator, HPUAccelerator)
    assert trainer.num_devices == HPUAccelerator.auto_device_count()
>>>>>>> 4e374c27


def test_strategy_choice_single_strategy():
    trainer = Trainer(strategy=SingleHPUStrategy(device=torch.device("hpu")), accelerator=HPUAccelerator(), devices=1)
    assert isinstance(trainer.strategy, SingleHPUStrategy)

    trainer = Trainer(accelerator="hpu", devices=1)
    assert isinstance(trainer.strategy, SingleHPUStrategy)


@pytest.mark.skipif(device_count() <= 1, reason="Test requires multiple HPU devices")
def test_strategy_choice_parallel_strategy():
    trainer = Trainer(
        strategy=HPUParallelStrategy(parallel_devices=[torch.device("hpu")] * 2),
        accelerator=HPUAccelerator(),
        devices=2,
    )
    assert isinstance(trainer.strategy, HPUParallelStrategy)

<<<<<<< HEAD
    trainer = Trainer(accelerator="hpu", devices=2)
    assert isinstance(trainer.strategy, HPUParallelStrategy_Registered)
=======
    trainer = Trainer(accelerator="hpu", devices=8)
    assert isinstance(trainer.strategy, HPUParallelStrategy)
>>>>>>> 4e374c27


def test_devices_auto_choice_hpu():
    trainer = Trainer(accelerator="auto", devices="auto")
    assert trainer.num_devices == HPUAccelerator.auto_device_count()


@pytest.mark.parametrize("hpus", [1])
def test_inference_only(tmpdir, hpus):
    model = BoringModel()

    _strategy = SingleHPUStrategy()
    if hpus > 1:
        parallel_hpus = [torch.device("hpu")] * hpus
        _strategy = HPUParallelStrategy(parallel_devices=parallel_hpus)
    trainer = Trainer(
        default_root_dir=tmpdir, fast_dev_run=True, accelerator=HPUAccelerator(), devices=hpus, strategy=_strategy
    )
    trainer.validate(model)
    trainer.test(model)
    trainer.predict(model)


def test_hpu_auto_device_count():
    assert HPUAccelerator.auto_device_count() == HPUAccelerator.auto_device_count()


def test_hpu_unsupported_device_type():
    with pytest.raises(MisconfigurationException, match="`devices` for `HPUAccelerator` must be int, string or None."):
        Trainer(accelerator=HPUAccelerator(), devices=[1])


def test_strategy_params_with_hpu_parallel_strategy():
    bucket_cap_mb = 100
    gradient_as_bucket_view = True
    static_graph = True
    find_unused_parameters = True
    strategy = HPUParallelStrategy(
        bucket_cap_mb=bucket_cap_mb,
        gradient_as_bucket_view=gradient_as_bucket_view,
        static_graph=static_graph,
        find_unused_parameters=find_unused_parameters,
    )
    assert strategy._ddp_kwargs["bucket_cap_mb"] == bucket_cap_mb
    assert strategy._ddp_kwargs["gradient_as_bucket_view"] == gradient_as_bucket_view
    assert strategy._ddp_kwargs["static_graph"] == static_graph
    assert strategy._ddp_kwargs["find_unused_parameters"] == find_unused_parameters


def test_multi_optimizers_with_hpu(tmpdir):
    class MultiOptimizerModel(BoringModel):
        def configure_optimizers(self):
            opt_a = torch.optim.Adam(self.layer.parameters(), lr=0.001)
            opt_b = torch.optim.SGD(self.layer.parameters(), lr=0.001)
            return opt_a, opt_b

        def training_step(self, batch, batch_idx):
            opt1, opt2 = self.optimizers()
            loss = self.loss(self.step(batch))
            opt1.zero_grad()
            self.manual_backward(loss)
            opt1.step()
            loss = self.loss(self.step(batch))
            opt2.zero_grad()
            self.manual_backward(loss)
            opt2.step()

    model = MultiOptimizerModel()
    model.automatic_optimization = False
    model.val_dataloader = None
    _strategy = SingleHPUStrategy()
    trainer = Trainer(
        default_root_dir=tmpdir,
        accelerator=HPUAccelerator(),
        devices=1,
        strategy=_strategy,
        limit_train_batches=2,
        limit_val_batches=2,
        max_epochs=1,
        log_every_n_steps=1,
        enable_model_summary=False,
    )
    trainer.fit(model)


def test_hpu_device_stats_monitor():
    hpu_stats = HPUAccelerator().get_device_stats("hpu")
    fields = [
        "Limit",
        "InUse",
        "MaxInUse",
        "NumAllocs",
        "NumFrees",
        "ActiveAllocs",
        "MaxAllocSize",
        "TotalSystemAllocs",
        "TotalSystemFrees",
        "TotalActiveAllocs",
    ]
    for f in fields:
        assert any(f in h for h in hpu_stats)


class BaseBM(BoringModel):
    """Model to test with reduce ops."""

    def __init__(self, reduce_op=None):
        """Init."""
        super().__init__()
        self.reduce_op = reduce_op
        self.logged_value_start = 42

    def training_step(self, batch, batch_idx):
        """Training step."""
        # Each ddp process logs 3 values: 42, 43, and 44.
        # logger performs reduce depending on the reduce_op
        loss = super().training_step(batch, batch_idx)
        self.log(
            "logged_value",
            self.logged_value_start,
            prog_bar=True,
            sync_dist=True,
            reduce_fx=self.reduce_op,
            on_epoch=True,
        )
        self.logged_value_start += 1
        return loss


class MetricsCallback(Callback):
    """PyTorch Lightning metric callback."""

    def __init__(self):
        """Init."""
        super().__init__()
        self.metrics = []

    def on_validation_epoch_end(self, trainer, pl_module):
        """Copy trainer metrics."""
        metric = copy.deepcopy(trainer.logged_metrics)
        self.metrics.append(metric)


class MockHPUParallelStrategy(HPUParallelStrategy):
    def __init__(
        self,
        reduce_op="sum",
        **kwargs: Any,
    ):
        super().__init__()
        self.reduce_op = reduce_op
        self.logged_messages = []

    def reduce(
        self, tensor: torch.Tensor, group: Optional[Any] = None, reduce_op: Optional[Union[ReduceOp, str]] = "sum"
    ) -> torch.Tensor:
        return super().reduce(tensor, group, self.reduce_op)


@pytest.mark.skipif(HPUAccelerator.auto_device_count() <= 1, reason="Test requires multiple HPU devices")
def test_hpu_parallel_reduce_op_strategy_default():
    """Test default reduce_op."""
    strategy = MockHPUParallelStrategy()
    # Assert that the strategy's reduce_op attribute is set to the default "sum"
    assert strategy.reduce_op == "sum"


@pytest.mark.skip(reason="TBD : Fix pytest issues")
@pytest.mark.skipif(HPUAccelerator.auto_device_count() < 2, reason="Test requires multiple HPU devices")
@pytest.mark.parametrize(
    ("reduce_op", "expectation"),
    [
        ("sum", nullcontext()),
        ("max", nullcontext()),
        ("min", nullcontext()),
        ("mean", nullcontext()),
        (
            "product",
            pytest.raises(
                TypeError,
                match=f"Unsupported ReduceOp product. Supported ops in HCCL are: {', '.join(supported_reduce_ops)}",
            ),
        ),
        (ReduceOp.SUM, nullcontext()),
        (ReduceOp.MIN, nullcontext()),
        (ReduceOp.MAX, nullcontext()),
        (ReduceOp.AVG, nullcontext()),
        (
            ReduceOp.PRODUCT,
            pytest.raises(
                TypeError,
                match=(
                    "Unsupported ReduceOp RedOpType.PRODUCT. "
                    f"Supported ops in HCCL are: {', '.join(supported_reduce_ops)}"
                ),
            ),
        ),
    ],
    ids=[
        "sum",
        "max",
        "min",
        "mean",
        "product",
        "ReduceOp.SUM",
        "ReduceOp.MIN",
        "ReduceOp.MAX",
        "ReduceOp.AVG",
        "ReduceOp.PRODUCT",
    ],
)
def test_reduce_op_strategy(tmpdir, reduce_op, expectation):
    """Tests all reduce in HPUParallel strategy."""
    seed_everything(42)
    _model = BoringModel()
    trainer = Trainer(
        default_root_dir=tmpdir,
        accelerator=HPUAccelerator(),
        devices=2,
        strategy=MockHPUParallelStrategy(reduce_op=reduce_op, start_method="spawn"),
        max_epochs=1,
        fast_dev_run=3,
        plugins=HPUPrecisionPlugin(precision="bf16-mixed"),
    )
    with expectation:
        trainer.fit(_model)


@pytest.mark.skip(reason="TBD : Fix pytest issues")
@pytest.mark.skipif(HPUAccelerator.auto_device_count() < 2, reason="Test requires multiple HPU devices")
@pytest.mark.parametrize(
    ("reduce_op", "logged_value_epoch", "logged_value_step"),
    [
        # Epoch = Sum(42, 43, 44) * 2, Step = 44 * 2 (for 2 ddp processes)
        ("sum", 1032.0, 352.0),
        # Epoch = Max(42, 43, 44), Step = Max(44, ... (x2))
        ("max", 44.0, 44.0),
        # Epoch = Min(42, 43, 44), Step = Min(44, ... (x2))
        ("min", 42.0, 44.0),
        # Epoch = Mean(42(x2), 43(x2), 44(x2)), Step = Mean(44, ... (x2))
        ("mean", 43.0, 44.0),
    ],
)
def test_reduce_op_logging(tmpdir, reduce_op, logged_value_epoch, logged_value_step):
    """Test reduce_op with logger and sync_dist."""
    # Logger has its own reduce_op sanity check.
    # It only accepts following string reduce_ops {min, max, mean, sum}
    # Each ddp process logs 3 values: 42, 43, and 44.
    # logger performs reduce depending on the reduce_op
    seed_everything(42)
    _model = BaseBM(reduce_op=reduce_op)

    trainer = Trainer(
        default_root_dir=tmpdir,
        accelerator=HPUAccelerator(),
        devices=2,
        strategy=HPUParallelStrategy(start_method="spawn"),
        max_epochs=1,
        fast_dev_run=3,
        plugins=HPUPrecisionPlugin(precision="bf16-mixed"),
        callbacks=[MetricsCallback()],
    )
    trainer.fit(_model)

    assert torch.allclose(
        trainer.callback_metrics.get("logged_value_epoch"), torch.tensor(logged_value_epoch), atol=1e-4
    )
    assert torch.allclose(trainer.callback_metrics.get("logged_value_step"), torch.tensor(logged_value_step), atol=1e-4)<|MERGE_RESOLUTION|>--- conflicted
+++ resolved
@@ -189,17 +189,10 @@
 
 @pytest.mark.skipif(device_count() <= 1, reason="Test requires multiple HPU devices")
 def test_accelerator_with_multiple_devices():
-<<<<<<< HEAD
     trainer = Trainer(accelerator="hpu", devices=2)
-    assert isinstance(trainer.strategy, HPUParallelStrategy_Registered)
-    assert isinstance(trainer.accelerator, HPUAccelerator_Registered)
+    assert isinstance(trainer.strategy, HPUParallelStrategy)
+    assert isinstance(trainer.accelerator, HPUAccelerator)
     assert trainer.num_devices == 2
-=======
-    trainer = Trainer(accelerator="hpu", devices=8)
-    assert isinstance(trainer.strategy, HPUParallelStrategy)
-    assert isinstance(trainer.accelerator, HPUAccelerator)
-    assert trainer.num_devices == 8
->>>>>>> 4e374c27
 
     trainer = Trainer(accelerator="hpu")
     assert isinstance(trainer.accelerator, HPUAccelerator)
@@ -208,17 +201,10 @@
 
 @pytest.mark.skipif(device_count() <= 1, reason="Test requires multiple HPU devices")
 def test_accelerator_auto_with_devices_hpu():
-<<<<<<< HEAD
     trainer = Trainer(accelerator="auto", devices=2)
-    assert isinstance(trainer.strategy, HPUParallelStrategy_Registered)
-    assert isinstance(trainer.accelerator, HPUAccelerator_Registered)
-    assert trainer.num_devices == HPUAccelerator_Registered.auto_device_count()
-=======
-    trainer = Trainer(accelerator="auto", devices=8)
     assert isinstance(trainer.strategy, HPUParallelStrategy)
     assert isinstance(trainer.accelerator, HPUAccelerator)
     assert trainer.num_devices == HPUAccelerator.auto_device_count()
->>>>>>> 4e374c27
 
 
 def test_strategy_choice_single_strategy():
@@ -238,13 +224,8 @@
     )
     assert isinstance(trainer.strategy, HPUParallelStrategy)
 
-<<<<<<< HEAD
     trainer = Trainer(accelerator="hpu", devices=2)
-    assert isinstance(trainer.strategy, HPUParallelStrategy_Registered)
-=======
-    trainer = Trainer(accelerator="hpu", devices=8)
     assert isinstance(trainer.strategy, HPUParallelStrategy)
->>>>>>> 4e374c27
 
 
 def test_devices_auto_choice_hpu():
