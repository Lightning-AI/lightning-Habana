# Copyright (c) 2023 Habana Labs, Ltd. an Intel Company
#
# Licensed under the Apache License, Version 2.0 (the "License");
# you may not use this file except in compliance with the License.
# You may obtain a copy of the License at
#
#     http://www.apache.org/licenses/LICENSE-2.0
#
# Unless required by applicable law or agreed to in writing, software
# distributed under the License is distributed on an "AS IS" BASIS,
# WITHOUT WARRANTIES OR CONDITIONS OF ANY KIND, either express or implied.
# See the License for the specific language governing permissions and
# limitations under the License.

import glob
import json
import os
import platform
from contextlib import nullcontext

import pytest
<<<<<<< HEAD
from lightning_habana.utils.resources import device_count
=======
import torch
from lightning_habana.pytorch.accelerator import HPUAccelerator
from lightning_habana.pytorch.strategies import HPUDDPStrategy, SingleHPUStrategy
>>>>>>> a0ec5180
from lightning_utilities import module_available

if module_available("lightning"):
    from lightning import Callback
    from lightning.pytorch import Trainer
    from lightning.pytorch.callbacks import EarlyStopping
    from lightning.pytorch.demos.boring_classes import BoringModel
    from lightning.pytorch.loggers import CSVLogger, TensorBoardLogger
    from lightning.pytorch.profilers import AdvancedProfiler, SimpleProfiler
    from lightning.pytorch.profilers.pytorch import _KINETO_AVAILABLE, RegisterRecordFunction
    from lightning.pytorch.utilities.exceptions import MisconfigurationException
elif module_available("pytorch_lightning"):
    from pytorch_lightning import Callback, Trainer
    from pytorch_lightning.callbacks import EarlyStopping
    from pytorch_lightning.demos.boring_classes import BoringModel
    from pytorch_lightning.loggers import CSVLogger, TensorBoardLogger
    from pytorch_lightning.profilers import AdvancedProfiler, SimpleProfiler
    from pytorch_lightning.profilers.pytorch import _KINETO_AVAILABLE, RegisterRecordFunction
    from pytorch_lightning.utilities.exceptions import MisconfigurationException


if _KINETO_AVAILABLE:
    from lightning_habana.pytorch.profiler.profiler import HPUProfiler


@pytest.fixture()
<<<<<<< HEAD
def get_device_count(pytestconfig):
    hpus = int(pytestconfig.getoption("hpus"))
    if not hpus:
        assert HPUAccelerator.auto_device_count() >= 1
        return 1
    assert hpus <= HPUAccelerator.auto_device_count(), "More hpu devices asked than present"
    return hpus


def test_hpu_simple_profiler_instances(get_device_count):
    trainer = Trainer(
        profiler="simple",
        accelerator=HPUAccelerator(),
        devices=get_device_count,
        strategy=SingleHPUStrategy() if get_device_count == 1 else HPUParallelStrategy(),
    )
    assert isinstance(trainer.profiler, SimpleProfiler)


def test_hpu_simple_profiler_trainer_stages(tmpdir):
    model = BoringModel()
    profiler = SimpleProfiler(dirpath=tmpdir, filename="profiler")
    _strategy = SingleHPUStrategy()
    trainer = Trainer(
        profiler=profiler,
        accelerator=HPUAccelerator(),
        strategy=_strategy,
        devices=1,
        default_root_dir=tmpdir,
        fast_dev_run=True,
    )

    trainer.fit(model)
    trainer.validate(model)
    trainer.test(model)
    trainer.predict(model)

    actual = set(os.listdir(profiler.dirpath))
    expected = {f"{stage}-profiler.txt" for stage in ("fit", "validate", "test", "predict")}
    assert actual == expected
    for file in list(os.listdir(profiler.dirpath)):
        assert os.path.getsize(os.path.join(profiler.dirpath, file)) > 0


def test_hpu_advanced_profiler_instances(get_device_count):
    trainer = Trainer(
        profiler="advanced",
        accelerator=HPUAccelerator(),
        devices=get_device_count,
        strategy=SingleHPUStrategy() if get_device_count == 1 else HPUParallelStrategy(),
    )
    assert isinstance(trainer.profiler, AdvancedProfiler)


def test_hpu_advanced_profiler_trainer_stages(tmpdir):
=======
def _check_distributed(get_device_count):
    if get_device_count <= 1:
        pytest.skip("Distributed test does not run on single HPU")


@pytest.mark.parametrize(
    ("profiler_str", "profiler_class", "expectation"),
    [
        ("simple", SimpleProfiler, nullcontext()),
        ("advanced", AdvancedProfiler, nullcontext()),
        (
            "hpu",
            HPUProfiler,
            pytest.raises(
                MisconfigurationException,
                match=r"it can only be one of \['simple', 'advanced', 'pytorch', 'xla'\]",
            ),
        ),
    ],
)
def test_hpu_profiler_instances(profiler_str, profiler_class, expectation):
    with expectation:
        trainer = Trainer(
            profiler=profiler_str,
            accelerator=HPUAccelerator(),
            devices=1,
            strategy=SingleHPUStrategy(),
        )
        assert isinstance(trainer.profiler, profiler_class)


@pytest.mark.parametrize(
    ("profiler"),
    [
        (SimpleProfiler),
        (AdvancedProfiler),
    ],
)
def test_hpu_profiler_trainer_stages(tmpdir, profiler):
>>>>>>> a0ec5180
    model = BoringModel()
    trainer = Trainer(
        profiler=profiler(dirpath=tmpdir, filename="profiler"),
        accelerator=HPUAccelerator(),
        strategy=SingleHPUStrategy(),
        devices=1,
        default_root_dir=tmpdir,
        fast_dev_run=True,
    )

    trainer.fit(model)
    trainer.validate(model)
    trainer.test(model)
    trainer.predict(model)

    actual = set(os.listdir(trainer.profiler.dirpath))
    expected = {f"{stage}-profiler.txt" for stage in ("fit", "validate", "test", "predict")}
    assert actual == expected
    for file in list(os.listdir(trainer.profiler.dirpath)):
        assert os.path.getsize(os.path.join(trainer.profiler.dirpath, file)) > 0


<<<<<<< HEAD
@pytest.mark.skipif(device_count() <= 1, reason="Test requires multiple HPU devices")
def test_simple_profiler_trainer_stages_distributed(tmpdir, get_device_count):
=======
@pytest.mark.standalone()
@pytest.mark.usefixtures("_check_distributed")
@pytest.mark.parametrize(("profiler"), [(SimpleProfiler), (AdvancedProfiler)])
def test_profiler_trainer_stages_distributed(tmpdir, profiler, get_device_count):
>>>>>>> a0ec5180
    """Ensure the proper files are saved in distributed."""
    model = BoringModel()
    trainer = Trainer(
        default_root_dir=tmpdir,
        strategy=HPUDDPStrategy(),
        accelerator=HPUAccelerator(),
        devices=get_device_count,
        profiler=profiler(dirpath=tmpdir, filename="profiler"),
        fast_dev_run=True,
    )
    trainer.fit(model)
    trainer.validate(model)
    trainer.test(model)
    trainer.predict(model)

    actual = set(os.listdir(trainer.profiler.dirpath))
    expected = {f"{stage}-profiler-{trainer.local_rank}.txt" for stage in ("fit", "validate", "test", "predict")}
    assert actual == expected
    for profilerfile in os.listdir(trainer.profiler.dirpath):
        with open(os.path.join(trainer.profiler.dirpath, profilerfile), encoding="utf-8") as pf:
            assert len(pf.read()) != 0


<<<<<<< HEAD
@pytest.mark.skipif(device_count() <= 1, reason="Test requires multiple HPU devices")
def test_advanced_profiler_trainer_stages_distributed(tmpdir, get_device_count):
    """Ensure the proper files are saved in distributed."""
    model = BoringModel()
    profiler = AdvancedProfiler(dirpath=tmpdir, filename="profiler")
    trainer = Trainer(
        default_root_dir=tmpdir,
        strategy="hpu_parallel",
        accelerator=HPUAccelerator(),
        devices=get_device_count,
        profiler=profiler,
        fast_dev_run=True,
    )
    trainer.fit(model)
    trainer.validate(model)
    trainer.test(model)
    trainer.predict(model)

    actual = set(os.listdir(profiler.dirpath))
    expected = {f"{stage}-profiler-{trainer.local_rank}.txt" for stage in ("fit", "validate", "test", "predict")}
    assert actual == expected
    for profilerfile in os.listdir(trainer.profiler.dirpath):
        with open(os.path.join(trainer.profiler.dirpath, profilerfile), encoding="utf-8") as pf:
            assert len(pf.read()) != 0


def test_hpu_profiler_no_string_instances():
    with pytest.raises(MisconfigurationException) as e_info:
        Trainer(profiler="hpu", accelerator="hpu", devices=1)
    assert "it can only be one of ['simple', 'advanced', 'pytorch', 'xla']" in str(e_info)


@pytest.mark.xfail(strict=False, reason="TBD: Resolve issues with lightning 2.1")
def test_hpu_trace_event_cpu_op(tmpdir):
=======
@pytest.mark.parametrize(
    ("event_name"),
    [
        ("cpu_op"),
        ("Runtime"),
        ("Kernel"),
    ],
)
@pytest.mark.xfail(strict=False, reason="TBF: Could not find event kernel in trace")
def test_hpu_trace_event(tmpdir, event_name):
>>>>>>> a0ec5180
    # Run model and prep json
    model = BoringModel()

    trainer = Trainer(
        accelerator=HPUAccelerator(),
        devices=1,
        strategy=SingleHPUStrategy(),
        default_root_dir=tmpdir,
        profiler=HPUProfiler(dirpath=tmpdir),
        fast_dev_run=5,
    )
    trainer.fit(model)
    assert trainer.state.finished, f"Training failed with {trainer.state}"

    # get trace path
    trace_path = glob.glob(os.path.join(tmpdir, "fit*training_step*.json"))[0]

    # Check json dumped
    assert os.path.isfile(trace_path)
    with open(trace_path) as file:
        data = json.load(file)
        assert "traceEvents" in data
        event_duration_arr = []
        for event in data["traceEvents"]:
            try:
                if event["cat"] == event_name:
                    event_duration_arr.append(event["dur"])
            except KeyError:
                pass
        if len(event_duration_arr) == 0:
            raise Exception(f"Could not find event {event_name} in trace")
        for event_duration in event_duration_arr:
            assert event_duration >= 0


@pytest.mark.parametrize(("fn", "step_name"), [("test", "test"), ("validate", "validation"), ("predict", "predict")])
@pytest.mark.parametrize("boring_model_cls", [BoringModel])
def test_hpu_profiler_trainer(fn, step_name, boring_model_cls, tmpdir):
    """Ensure that the profiler can be given to the trainer and test step are properly recorded."""
    pytorch_profiler = HPUProfiler(dirpath=tmpdir, filename="profile", schedule=None)
    model = boring_model_cls()
    model.predict_dataloader = model.train_dataloader
    trainer = Trainer(
        default_root_dir=tmpdir,
        accelerator=HPUAccelerator(),
        devices=1,
        strategy=SingleHPUStrategy(),
        max_epochs=1,
        limit_test_batches=2,
        profiler=pytorch_profiler,
    )
    getattr(trainer, fn)(model)

    assert sum(e.name.endswith(f"{step_name}_step") for e in pytorch_profiler.function_events)


def test_hpu_profiler_nested(tmpdir):
    """Ensure that the profiler handles nested context."""
    pytorch_profiler = HPUProfiler(dirpath=tmpdir, filename="profiler", schedule=None)

    with pytorch_profiler.profile("a"):
        a = torch.ones(42)
        with pytorch_profiler.profile("b"):
            b = torch.zeros(42)
        with pytorch_profiler.profile("c"):
            _ = a + b

    pytorch_profiler.describe()

    events_name = {e.name for e in pytorch_profiler.function_events}

    names = {"[pl][profile]a", "[pl][profile]b", "[pl][profile]c"}
    ops = {"add", "empty", "fill_", "ones", "zero_", "zeros"}
    ops = {"aten::" + op for op in ops}

    expected = names.union(ops)
    assert events_name == expected, (events_name, torch.__version__, platform.system())


def test_hpu_profiler_multiple_loggers(tmpdir):
    """Tests HPU profiler is able to write its trace with multiple loggers.

    See https://github.com/Lightning-AI/pytorch-lightning/issues/8157.

    """

    def look_for_trace(trace_dir):
        """Determines if a directory contains a PyTorch trace."""
        return any("trace.json" in filename for filename in os.listdir(trace_dir))

    model = BoringModel()
    loggers = [TensorBoardLogger(save_dir=tmpdir), CSVLogger(tmpdir)]
    trainer = Trainer(
        default_root_dir=tmpdir,
        accelerator=HPUAccelerator(),
        devices=1,
        strategy=SingleHPUStrategy(),
        profiler=HPUProfiler(),
        logger=loggers,
        limit_train_batches=5,
        max_epochs=1,
    )
    assert len(trainer.loggers) == 2
    trainer.fit(model)
    assert look_for_trace(tmpdir / "lightning_logs" / "version_0")


def test_register_record_function(tmpdir):
    pytorch_profiler = HPUProfiler(
        export_to_chrome=False,
        dirpath=tmpdir,
        filename="profiler",
        schedule=None,
        on_trace_ready=None,
    )

    class TestModel(BoringModel):
        def __init__(self):
            super().__init__()
            self.layer = torch.nn.Sequential(torch.nn.Linear(1, 1), torch.nn.ReLU(), torch.nn.Linear(1, 1))

    model = TestModel()
    input = torch.rand((1, 1))

    with pytorch_profiler.profile("a"), RegisterRecordFunction(model):
        model(input)

    pytorch_profiler.describe()
    event_names = [e.name for e in pytorch_profiler.function_events]
    assert "[pl][module]torch.nn.modules.container.Sequential: layer" in event_names
    assert "[pl][module]torch.nn.modules.linear.Linear: layer.0" in event_names
    assert "[pl][module]torch.nn.modules.activation.ReLU: layer.1" in event_names
    assert "[pl][module]torch.nn.modules.linear.Linear: layer.2" in event_names


def test_hpu_profiler_teardown(tmpdir):
    """This test checks if profiler teardown method is called when trainer is exiting."""

    class TestCallback(Callback):
        def on_fit_end(self, trainer, *args, **kwargs) -> None:
            # describe sets it to None
            assert trainer.profiler._output_file is None

    profiler = HPUProfiler(dirpath=tmpdir, filename="profiler")
    model = BoringModel()
    trainer = Trainer(
        default_root_dir=tmpdir,
        accelerator=HPUAccelerator(),
        devices=1,
        strategy=SingleHPUStrategy(),
        fast_dev_run=1,
        profiler=profiler,
        callbacks=[TestCallback()],
    )
    trainer.fit(model)

    assert profiler._output_file is None


def test_hpu_profile_callbacks(tmpdir):
    """Checks if profiling callbacks works correctly, specifically when there are two of the same callback type."""
    profiler = HPUProfiler(dirpath=tmpdir, filename="profiler")
    model = BoringModel()
    trainer = Trainer(
        default_root_dir=tmpdir,
        accelerator=HPUAccelerator(),
        devices=1,
        strategy=SingleHPUStrategy(),
        fast_dev_run=1,
        profiler=profiler,
        callbacks=[EarlyStopping("val_loss"), EarlyStopping("train_loss")],
    )
    trainer.fit(model)
    assert sum(
        e.name == "[pl][profile][Callback]EarlyStopping{'monitor': 'val_loss', 'mode': 'min'}.on_validation_start"
        for e in profiler.function_events
    )
    assert sum(
        e.name == "[pl][profile][Callback]EarlyStopping{'monitor': 'train_loss', 'mode': 'min'}.on_validation_start"
        for e in profiler.function_events
    )
    trainer.fit(model)
    assert trainer.state.finished, f"Training failed with {trainer.state}"


def test_hpu_profiler_env(monkeypatch):
    monkeypatch.setenv("HABANA_PROFILE", "1")
    with pytest.raises(AssertionError, match="`HABANA_PROFILE` should not be set when using `HPUProfiler`"):
        HPUProfiler()<|MERGE_RESOLUTION|>--- conflicted
+++ resolved
@@ -19,13 +19,10 @@
 from contextlib import nullcontext
 
 import pytest
-<<<<<<< HEAD
 from lightning_habana.utils.resources import device_count
-=======
 import torch
 from lightning_habana.pytorch.accelerator import HPUAccelerator
 from lightning_habana.pytorch.strategies import HPUDDPStrategy, SingleHPUStrategy
->>>>>>> a0ec5180
 from lightning_utilities import module_available
 
 if module_available("lightning"):
@@ -52,63 +49,6 @@
 
 
 @pytest.fixture()
-<<<<<<< HEAD
-def get_device_count(pytestconfig):
-    hpus = int(pytestconfig.getoption("hpus"))
-    if not hpus:
-        assert HPUAccelerator.auto_device_count() >= 1
-        return 1
-    assert hpus <= HPUAccelerator.auto_device_count(), "More hpu devices asked than present"
-    return hpus
-
-
-def test_hpu_simple_profiler_instances(get_device_count):
-    trainer = Trainer(
-        profiler="simple",
-        accelerator=HPUAccelerator(),
-        devices=get_device_count,
-        strategy=SingleHPUStrategy() if get_device_count == 1 else HPUParallelStrategy(),
-    )
-    assert isinstance(trainer.profiler, SimpleProfiler)
-
-
-def test_hpu_simple_profiler_trainer_stages(tmpdir):
-    model = BoringModel()
-    profiler = SimpleProfiler(dirpath=tmpdir, filename="profiler")
-    _strategy = SingleHPUStrategy()
-    trainer = Trainer(
-        profiler=profiler,
-        accelerator=HPUAccelerator(),
-        strategy=_strategy,
-        devices=1,
-        default_root_dir=tmpdir,
-        fast_dev_run=True,
-    )
-
-    trainer.fit(model)
-    trainer.validate(model)
-    trainer.test(model)
-    trainer.predict(model)
-
-    actual = set(os.listdir(profiler.dirpath))
-    expected = {f"{stage}-profiler.txt" for stage in ("fit", "validate", "test", "predict")}
-    assert actual == expected
-    for file in list(os.listdir(profiler.dirpath)):
-        assert os.path.getsize(os.path.join(profiler.dirpath, file)) > 0
-
-
-def test_hpu_advanced_profiler_instances(get_device_count):
-    trainer = Trainer(
-        profiler="advanced",
-        accelerator=HPUAccelerator(),
-        devices=get_device_count,
-        strategy=SingleHPUStrategy() if get_device_count == 1 else HPUParallelStrategy(),
-    )
-    assert isinstance(trainer.profiler, AdvancedProfiler)
-
-
-def test_hpu_advanced_profiler_trainer_stages(tmpdir):
-=======
 def _check_distributed(get_device_count):
     if get_device_count <= 1:
         pytest.skip("Distributed test does not run on single HPU")
@@ -148,7 +88,6 @@
     ],
 )
 def test_hpu_profiler_trainer_stages(tmpdir, profiler):
->>>>>>> a0ec5180
     model = BoringModel()
     trainer = Trainer(
         profiler=profiler(dirpath=tmpdir, filename="profiler"),
@@ -171,15 +110,11 @@
         assert os.path.getsize(os.path.join(trainer.profiler.dirpath, file)) > 0
 
 
-<<<<<<< HEAD
-@pytest.mark.skipif(device_count() <= 1, reason="Test requires multiple HPU devices")
-def test_simple_profiler_trainer_stages_distributed(tmpdir, get_device_count):
-=======
 @pytest.mark.standalone()
 @pytest.mark.usefixtures("_check_distributed")
 @pytest.mark.parametrize(("profiler"), [(SimpleProfiler), (AdvancedProfiler)])
+@pytest.mark.skipif(device_count() <= 1, reason="Test requires multiple HPU devices")
 def test_profiler_trainer_stages_distributed(tmpdir, profiler, get_device_count):
->>>>>>> a0ec5180
     """Ensure the proper files are saved in distributed."""
     model = BoringModel()
     trainer = Trainer(
@@ -203,53 +138,17 @@
             assert len(pf.read()) != 0
 
 
-<<<<<<< HEAD
-@pytest.mark.skipif(device_count() <= 1, reason="Test requires multiple HPU devices")
-def test_advanced_profiler_trainer_stages_distributed(tmpdir, get_device_count):
-    """Ensure the proper files are saved in distributed."""
-    model = BoringModel()
-    profiler = AdvancedProfiler(dirpath=tmpdir, filename="profiler")
-    trainer = Trainer(
-        default_root_dir=tmpdir,
-        strategy="hpu_parallel",
-        accelerator=HPUAccelerator(),
-        devices=get_device_count,
-        profiler=profiler,
-        fast_dev_run=True,
-    )
-    trainer.fit(model)
-    trainer.validate(model)
-    trainer.test(model)
-    trainer.predict(model)
-
-    actual = set(os.listdir(profiler.dirpath))
-    expected = {f"{stage}-profiler-{trainer.local_rank}.txt" for stage in ("fit", "validate", "test", "predict")}
-    assert actual == expected
-    for profilerfile in os.listdir(trainer.profiler.dirpath):
-        with open(os.path.join(trainer.profiler.dirpath, profilerfile), encoding="utf-8") as pf:
-            assert len(pf.read()) != 0
-
-
-def test_hpu_profiler_no_string_instances():
-    with pytest.raises(MisconfigurationException) as e_info:
-        Trainer(profiler="hpu", accelerator="hpu", devices=1)
-    assert "it can only be one of ['simple', 'advanced', 'pytorch', 'xla']" in str(e_info)
-
-
-@pytest.mark.xfail(strict=False, reason="TBD: Resolve issues with lightning 2.1")
-def test_hpu_trace_event_cpu_op(tmpdir):
-=======
 @pytest.mark.parametrize(
-    ("event_name"),
+    "event_name",
     [
-        ("cpu_op"),
-        ("Runtime"),
-        ("Kernel"),
+        "cpu_op",
+        "Runtime",
+        "Kernel"
     ],
 )
+@pytest.mark.skipif(device_count() <= 1, reason="Test requires multiple HPU devices")
 @pytest.mark.xfail(strict=False, reason="TBF: Could not find event kernel in trace")
 def test_hpu_trace_event(tmpdir, event_name):
->>>>>>> a0ec5180
     # Run model and prep json
     model = BoringModel()
 
