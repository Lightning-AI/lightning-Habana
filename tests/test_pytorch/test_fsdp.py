--- conflicted
+++ resolved
@@ -412,11 +412,8 @@
         ("32-true", torch.float32),
     ],
 )
-<<<<<<< HEAD
-@pytest.mark.xfail(run=False, reason="Failure in rank validation of layer weights.")
-@pytest.mark.standalone()
-=======
->>>>>>> 93f984e1
+
+@pytest.mark.standalone()
 def test_configure_model(tmpdir, arg_hpus, precision, expected_dtype):
     """Test that the module under configure_model gets moved to the right device and dtype."""
     trainer = Trainer(
