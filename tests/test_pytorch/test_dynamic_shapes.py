--- conflicted
+++ resolved
@@ -55,92 +55,25 @@
         fast_dev_run=5,
     )
     trainer.fit(model, data_module())
-<<<<<<< HEAD
-    return get_metric_compiles(tmpdir)
-
-
-def get_metric_compiles(dirpath):
-    """Reads metric files and returns recompiles for each trainer rank."""
-    json_files = [file for file in os.listdir(dirpath) if ".json" in file]
-    compiles = {}
-    assert json_files is not []
-    for json_file in json_files:
-        max_compiles = 0
-        with open(os.path.join(dirpath, json_file)) as file:
-            json_content = file.read()
-            # Check if the last character is ']' to determine if json is complete
-            if json_content.strip()[-1] != "]":
-                json_content += "]"
-            data = json.loads(json_content)
-            for entry in data:
-                if entry.get("metric_name") == "graph_compilation":
-                    statistics = entry.get("statistics")
-                    if statistics:
-                        total_number = statistics.get("TotalNumber")
-                        if total_number is not None and total_number > max_compiles:
-                            max_compiles = total_number
-        os.remove(os.path.join(dirpath, json_file))
-        compiles[json_file] = max_compiles
-    return compiles
-
-
-def test_dynamic_shapes_metric_file_dump(tmpdir, arg_hpus):
-    """Tests metric file is generated."""
-    compiles = run_training(tmpdir, hpus=arg_hpus, model=DynamicOpsBoringModel, data_module=BoringDataModule)
-    assert compiles is not {}
-
-
-def test_dynamic_shape_recompilations_recipe_caching(tmpdir, arg_hpus):
-    """Tests number of recompilations between cached and non-cached runs."""
-    base_path = f"{tmpdir}/base"
-    compiled_path = f"{tmpdir}/compiled"
-    if not os.path.exists(base_path):
-        os.mkdir(base_path)
-    if not os.path.exists(compiled_path):
-        os.mkdir(compiled_path)
-
-    os.environ["PT_HPU_METRICS_FILE"] = os.path.join(base_path, "metrics.json")
-    os.environ["PT_HPU_METRICS_DUMP_TRIGGERS"] = "process_exit,metric_change"
-    default_compiles = run_training(base_path, hpus=arg_hpus, model=DynamicOpsBoringModel, data_module=BoringDataModule)
-
-    os.environ["PT_HPU_METRICS_FILE"] = os.path.join(compiled_path, "metrics.json")
-    os.environ["PT_HPU_METRICS_DUMP_TRIGGERS"] = "process_exit,metric_change"
-    os.environ["PT_HPU_RECIPE_CACHE_CONFIG"] = f"{tmpdir}/recipes,True,1024"
-    cached_compiles = run_training(
-        compiled_path, hpus=arg_hpus, model=DynamicOpsBoringModel, data_module=BoringDataModule
-    )
-    os.environ.pop("PT_HPU_RECIPE_CACHE_CONFIG", None)
-=======
     return gc_metric.stats()
 
 
-def test_dynamic_shapes_recompilations_recipe_caching(tmpdir, hpus, monkeypatch):
+def test_dynamic_shapes_recompilations_recipe_caching(tmpdir, arg_hpus, monkeypatch):
     """Tests number of recompilations between cached and non-cached runs."""
-    default_compiles = run_training(tmpdir, hpus=hpus, model=DynamicOpsBoringModel, data_module=BoringDataModule)
+    default_compiles = run_training(tmpdir, hpus=arg_hpus, model=DynamicOpsBoringModel, data_module=BoringDataModule)
 
     monkeypatch.setenv("PT_HPU_RECIPE_CACHE_CONFIG", f"{tmpdir}/recipes,True,1024")
-    cached_compiles = run_training(tmpdir, hpus=hpus, model=DynamicOpsBoringModel, data_module=BoringDataModule)
->>>>>>> a0ec5180
+    cached_compiles = run_training(tmpdir, hpus=arg_hpus, model=DynamicOpsBoringModel, data_module=BoringDataModule)
 
     assert cached_compiles[0] <= default_compiles[0]
 
 
-<<<<<<< HEAD
-def test_dynamic_shapes_graph_compiler(tmpdir, arg_hpus):
-=======
-def test_dynamic_shapes_graph_compiler(tmpdir, hpus, monkeypatch):
->>>>>>> a0ec5180
+def test_dynamic_shapes_graph_compiler(tmpdir, arg_hpus, monkeypatch):
     """Test number of recompilations with GC support for dynamic shapes."""
     default_compiles = run_training(tmpdir, hpus=arg_hpus, model=DynamicOpsBoringModel, data_module=BoringDataModule)
 
-<<<<<<< HEAD
-    os.environ["PT_HPU_ENABLE_REFINE_DYNAMIC_SHAPES"] = "1"
+    monkeypatch.setenv("PT_HPU_ENABLE_REFINE_DYNAMIC_SHAPES", "1")
     cached_compiles = run_training(tmpdir, hpus=arg_hpus, model=DynamicOpsBoringModel, data_module=BoringDataModule)
-    del os.environ["PT_HPU_ENABLE_REFINE_DYNAMIC_SHAPES"]
-=======
-    monkeypatch.setenv("PT_HPU_ENABLE_REFINE_DYNAMIC_SHAPES", "1")
-    cached_compiles = run_training(tmpdir, hpus=hpus, model=DynamicOpsBoringModel, data_module=BoringDataModule)
->>>>>>> a0ec5180
 
     assert cached_compiles[0] <= default_compiles[0]
 
