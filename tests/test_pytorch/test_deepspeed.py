# Copyright (c) 2023 Habana Labs, Ltd. an Intel Company
#
# Licensed under the Apache License, Version 2.0 (the "License");
# you may not use this file except in compliance with the License.
# You may obtain a copy of the License at
#
#     http://www.apache.org/licenses/LICENSE-2.0
#
# Unless required by applicable law or agreed to in writing, software
# distributed under the License is distributed on an "AS IS" BASIS,
# WITHOUT WARRANTIES OR CONDITIONS OF ANY KIND, either express or implied.
# See the License for the specific language governing permissions and
# limitations under the License.

import json
import os
from typing import Any, Dict

import habana_frameworks.torch.hpex.experimental.transformer_engine as tengine
import pytest
import torch
from lightning_utilities import module_available
from torch import Tensor
from torch.utils.data import DataLoader, Dataset

if module_available("lightning"):
    from lightning.pytorch import LightningModule, Trainer, seed_everything
    from lightning.pytorch.callbacks import Callback, LearningRateMonitor, ModelCheckpoint
    from lightning.pytorch.demos.boring_classes import BoringModel
    from lightning.pytorch.loggers import CSVLogger
    from lightning.pytorch.utilities.exceptions import MisconfigurationException
elif module_available("pytorch_lightning"):
    from pytorch_lightning import LightningModule, Trainer, seed_everything
    from pytorch_lightning.callbacks import Callback, LearningRateMonitor, ModelCheckpoint
    from pytorch_lightning.demos.boring_classes import BoringModel
    from pytorch_lightning.loggers import CSVLogger
    from pytorch_lightning.utilities.exceptions import MisconfigurationException

from lightning_habana.pytorch.accelerator import HPUAccelerator
from lightning_habana.pytorch.plugins import HPUDeepSpeedPrecisionPlugin
from lightning_habana.pytorch.strategies import HPUDeepSpeedStrategy
from lightning_habana.pytorch.strategies.deepspeed import _HPU_DEEPSPEED_AVAILABLE

if _HPU_DEEPSPEED_AVAILABLE:
    from deepspeed.runtime.activation_checkpointing.checkpointing import checkpoint
    from deepspeed.runtime.zero.stage_1_and_2 import DeepSpeedZeroOptimizer


class ModelParallelBoringModel(BoringModel):
    def __init__(self):
        super().__init__()
        self.layer = None

    def configure_sharded_model(self) -> None:
        self.layer = torch.nn.Linear(32, 2)

    def on_load_checkpoint(self, checkpoint: Dict[str, Any]) -> None:
        self.configure_sharded_model()


class ModelParallelBoringModelNoSchedulers(ModelParallelBoringModel):
    def configure_optimizers(self):
        return torch.optim.SGD(self.layer.parameters(), lr=0.1)


class ModelParallelBoringModelManualOptim(BoringModel):
    def __init__(self):
        super().__init__()
        self.layer = None

    def training_step(self, batch, batch_idx):
        opt = self.optimizers()
        loss = self.step(batch)
        opt.zero_grad()
        self.manual_backward(loss)
        opt.step()

    def configure_sharded_model(self) -> None:
        self.layer = torch.nn.Linear(32, 2)

    def on_load_checkpoint(self, checkpoint: Dict[str, Any]) -> None:
        self.configure_sharded_model()

    @property
    def automatic_optimization(self) -> bool:
        return False


@pytest.fixture()
def deepspeed_base_config():
    return {
        "train_batch_size": 2,
        "bf16": {"enabled": True},
        "fp16": {"enabled": False},
        "train_micro_batch_size_per_gpu": 2,
        "scheduler": {
            "type": "WarmupDecayLR",
            "params": {
                "warmup_min_lr": 0.02,
                "warmup_max_lr": 0.05,
                "warmup_num_steps": 4,
                "total_num_steps": 2,
                "warmup_type": "linear",
            },
        },
        "zero_allow_untested_optimizer": True,
        "zero_optimization": {"stage": 0},
        "zero_force_ds_cpu_optimizer": False,  # TBD : Fix custom optim offload support
    }


def config_generator(
    deepspeed_base_config,
    stage,
    cpu_offload,
    activation_checkpoints,
    partition_activations,
    contiguous_checkpointing,
    checkpoint_in_cpu,
):
    deepspeed_config = {**deepspeed_base_config}

    deepspeed_config["zero_optimization"]["stage"] = stage
    if stage == "infinity":
        deepspeed_config["zero_optimization"]["stage"] = 3
        deepspeed_config["zero_optimization"]["offload_param"] = {"device": "cpu"}

    if cpu_offload:
        deepspeed_config["zero_optimization"]["offload_optimizer"] = {"device": "cpu"}
        deepspeed_config["zero_optimization"]["contiguous_gradients"] = True
        deepspeed_config["zero_optimization"]["overlap_comm"] = True

    if stage != 0 and activation_checkpoints:
        deepspeed_config["activation_checkpointing"] = {
            "partition_activations": partition_activations,
            "contiguous_memory_optimization": False,
            "cpu_checkpointing": checkpoint_in_cpu,
        }

    if stage == 0:
        deepspeed_config["bf16"]["enabled"] = False

    return deepspeed_config


@pytest.fixture()
def deepspeed_config():
    return {
        "optimizer": {"type": "SGD", "params": {"lr": 3e-5}},
        "scheduler": {
            "type": "WarmupLR",
            "params": {"last_batch_iteration": -1, "warmup_min_lr": 0, "warmup_max_lr": 3e-5, "warmup_num_steps": 100},
        },
    }


@pytest.fixture()
def deepspeed_zero_config(deepspeed_config):
    return {**deepspeed_config, "zero_allow_untested_optimizer": True, "zero_optimization": {"stage": 2}}


@pytest.fixture()
def deepspeed_zero_autotuning_config():
    return {
        "bf16": {"enabled": True},
        "autotuning": {
            "enabled": True,
            "arg_mappings": {
                "train_micro_batch_size_per_gpu": "--per_device_train_batch_size",
                "gradient_accumulation_steps ": "--gradient_accumulation_steps",
            },
        },
    }


@pytest.mark.skipif(HPUAccelerator.auto_device_count() <= 1, reason="Test requires multiple HPU devices")
def test_hpu_deepspeed_strategy_env(tmpdir, monkeypatch, deepspeed_config):
    """Test to ensure that the strategy can be passed via a string with an environment variable."""
    config_path = os.path.join(tmpdir, "temp.json")
    with open(config_path, "w") as f:
        f.write(json.dumps(deepspeed_config))
    monkeypatch.setenv("PL_DEEPSPEED_CONFIG_PATH", config_path)

    trainer = Trainer(
        accelerator=HPUAccelerator(), fast_dev_run=True, default_root_dir=tmpdir, strategy=HPUDeepSpeedStrategy()
    )  # strategy="hpu_deepspeed")

    strategy = trainer.strategy
    assert isinstance(strategy, HPUDeepSpeedStrategy)
    assert len(trainer.strategy.parallel_devices) > 1
    assert trainer.strategy.parallel_devices[0] == torch.device("hpu")
    assert strategy.config == deepspeed_config


@pytest.mark.parametrize(
    "precision",
    [
        "bf16-mixed",
        pytest.param(
            "fp8",
            marks=pytest.mark.skipif(
                HPUAccelerator.get_device_name() == "GAUDI", reason="fp8 supported on Gaudi2 and above."
            ),
        ),
    ],
)
def test_hpu_deepspeed_precision_choice(tmpdir, precision):
    """Tests precision plugin with supported precisions."""
    _plugins = [HPUDeepSpeedPrecisionPlugin(precision=precision)]
    trainer = Trainer(
        fast_dev_run=True,
        default_root_dir=tmpdir,
        accelerator=HPUAccelerator(),
        strategy=HPUDeepSpeedStrategy(),  # strategy="hpu_deepspeed",
        plugins=_plugins,
    )

    assert isinstance(trainer.strategy, HPUDeepSpeedStrategy)
    assert isinstance(trainer.strategy.precision_plugin, HPUDeepSpeedPrecisionPlugin)
    assert trainer.strategy.precision_plugin.precision == precision


def test_hpu_deepspeed_with_invalid_config_path():
    """Test to ensure if we pass an invalid config path we throw an exception."""
    with pytest.raises(
        MisconfigurationException, match="You passed in a path to a DeepSpeed config but the path does not exist"
    ):
        HPUDeepSpeedStrategy(config="invalid_path.json")


def test_deepspeed_defaults():
    """Ensure that defaults are correctly set as a config for DeepSpeed if no arguments are passed."""
    strategy = HPUDeepSpeedStrategy()
    assert strategy.config is not None
    assert isinstance(strategy.config["zero_optimization"], dict)


def test_warn_hpu_deepspeed_ignored(tmpdir):
    class TestModel(BoringModel):
        def backward(self, loss: Tensor, *args, **kwargs) -> None:
            return loss.backward()

    _plugins = [HPUDeepSpeedPrecisionPlugin(precision="bf16-mixed")]
    model = TestModel()
    trainer = Trainer(
        accelerator=HPUAccelerator(),
        fast_dev_run=True,
        default_root_dir=tmpdir,
        strategy=HPUDeepSpeedStrategy(),
        plugins=_plugins,
        devices=1,
        enable_progress_bar=False,
        enable_model_summary=False,
    )
    with pytest.warns(UserWarning, match="will be ignored since DeepSpeed handles the backward"):
        trainer.fit(model)


class SampleDataset(Dataset):
    def __init__(self, batch_size, data_size):
        x = torch.ones([batch_size, data_size], dtype=torch.float, device="hpu")
        y = torch.zeros([batch_size, data_size], dtype=torch.float, device="hpu")
        self.train_data = (x, y)

    def __getitem__(self, index):
        """Get a sample."""
        return (self.train_data[0][index], self.train_data[1][index])

    def __len__(self):
        """Get length of dataset."""
        return self.train_data[0].size(0)


class SampleLayer(torch.nn.Module):
    def __init__(self, data_size):
        super().__init__()
        self.w = torch.nn.Parameter(torch.ones([data_size], dtype=torch.float))

    def forward(self, input):
        return input * self.w


class SampleModel(LightningModule):
    def __init__(self):
        super().__init__()
        self.l1 = SampleLayer(10)
        self.l2 = SampleLayer(10)
        self.l3 = SampleLayer(10)
        self.l4 = SampleLayer(10)

    def forward(self, x):
        l1_out = self.l1(x)
        l2_out = checkpoint(self.l2, l1_out)
        l3_out = checkpoint(self.l3, l2_out)
        return checkpoint(self.l4, l3_out)

    def optimizer_zero_grad(self, epoch, batch_idx, optimizer):
        optimizer.zero_grad()

    def training_step(self, batch, batch_idx):
        x, y = batch
        logits = self(x)
        loss = torch.sum(torch.abs(y - logits)) / (2 * 10 * 50)
        self.log("train_loss", loss.item(), sync_dist=True, reduce_fx="sum")
        return {"loss": loss, "logits": logits}

    def validation_step(self, batch, batch_idx):
        x, y = batch
        logits = self(x)
        loss = torch.sum(torch.abs(y - logits)) / (2 * 10 * 50)
        self.log("valid_loss", loss, sync_dist=True, reduce_fx="sum")
        return {"loss": loss, "logits": logits}

    def test_step(self, batch, batch_idx):
        x, y = batch
        logits = self(x)
        loss = torch.sum(torch.abs(y - logits)) / (2 * 10 * 50)
        self.log("test_loss", loss, sync_dist=True, reduce_fx="sum")
        return {"loss": loss, "logits": logits}

    def configure_optimizers(self):
        from torch.optim.adamw import AdamW as AdamW

        return torch.optim.AdamW(self.parameters())

    def train_dataloader(self):
        return DataLoader(SampleDataset(16, 10), batch_size=2)

    def val_dataloader(self):
        return DataLoader(SampleDataset(16, 10), batch_size=2)

    def test_dataloader(self):
        return DataLoader(SampleDataset(16, 10), batch_size=2)


def test_deepspeed_config(tmpdir):
    """Test to ensure deepspeed config works correctly.

    DeepSpeed config object including optimizers/schedulers and saves the model weights to load correctly.

    """

    class TestCB(Callback):
        def on_train_start(self, trainer, pl_module) -> None:
            from torch.optim.lr_scheduler import StepLR

            assert isinstance(trainer.optimizers[0], DeepSpeedZeroOptimizer)
            assert isinstance(trainer.optimizers[0].optimizer, torch.optim.SGD)
            assert isinstance(trainer.lr_scheduler_configs[0].scheduler, StepLR)
            assert trainer.lr_scheduler_configs[0].interval == "epoch"

    model = BoringModel()
    lr_monitor = LearningRateMonitor()
    _plugins = [HPUDeepSpeedPrecisionPlugin(precision="bf16-mixed")]
    trainer = Trainer(
        accelerator=HPUAccelerator(),
        strategy=HPUDeepSpeedStrategy(),
        default_root_dir=tmpdir,
        devices=1,
        log_every_n_steps=1,
        limit_train_batches=4,
        limit_val_batches=4,
        limit_test_batches=4,
        max_epochs=2,
        plugins=_plugins,
        callbacks=[TestCB(), lr_monitor],
        logger=CSVLogger(tmpdir),
        enable_progress_bar=False,
        enable_model_summary=False,
    )

    trainer.fit(model)
    trainer.test(model)
    assert list(lr_monitor.lrs) == ["lr-SGD"]
    assert len(set(lr_monitor.lrs["lr-SGD"])) == trainer.max_epochs


class SomeDataset(Dataset):
    def __init__(self, size, length):
        self.len = length
        self.data = torch.randn(length, size)

    def __getitem__(self, index):
        """Get a sample."""
        return self.data[index]

    def __len__(self):
        """Get length of dataset."""
        return self.len


class SomeModel(LightningModule):
    def __init__(self):
        super().__init__()
        self.layer = torch.nn.Linear(32, 2)

    def forward(self, x):
        return self.layer(x)

    def training_step(self, batch, batch_idx):
        loss = self(batch).sum()
        self.log("train_loss", loss)
        return {"loss": loss}

    def validation_step(self, batch, batch_idx):
        loss = self(batch).sum()
        self.log("valid_loss", loss)

    def test_step(self, batch, batch_idx):
        loss = self(batch).sum()
        self.log("test_loss", loss)

    def configure_optimizers(self):
        return torch.optim.SGD(self.layer.parameters(), lr=0.1)

    def train_dataloader(self):
        return DataLoader(SomeDataset(32, 64), batch_size=2)

    def val_dataloader(self):
        return DataLoader(SomeDataset(32, 64), batch_size=2)


def test_multi_optimizer_with_hpu_deepspeed(tmpdir):
    """Test to validate multi optimizer support with deepspeed."""

    class TestModel(BoringModel):
        def __init__(self):
            super().__init__()
            self.automatic_optimization = False

        def configure_optimizers(self):
            optimizer1 = torch.optim.AdamW(self.parameters())
            optimizer2 = torch.optim.AdamW(self.parameters())
            return [optimizer1, optimizer2]

    _plugins = [HPUDeepSpeedPrecisionPlugin(precision="bf16-mixed")]
    model = TestModel()
    trainer = Trainer(
        accelerator=HPUAccelerator(),
        fast_dev_run=True,
        default_root_dir=tmpdir,
        strategy=HPUDeepSpeedStrategy(),
        plugins=_plugins,
        devices=1,
        enable_progress_bar=False,
        enable_model_summary=False,
    )
    with pytest.raises(
        MisconfigurationException, match="DeepSpeed currently only supports single optimizer, single optional scheduler"
    ):
        trainer.fit(model)


@pytest.mark.skipif(HPUAccelerator.auto_device_count() <= 1, reason="Test requires multiple HPU devices")
@pytest.mark.parametrize(
    "zero_config",
    [
        0,
        1,
        2,
        pytest.param(3, marks=pytest.mark.skipif(HPUAccelerator.get_device_name() == "GAUDI2", reason="Not supported")),
        "infinity",
    ],
)
@pytest.mark.parametrize("cpu_offload", [True, False])
@pytest.mark.parametrize(
    ("activation_checkpoints", "partition_activations", "contiguous_checkpointing", "checkpoint_in_cpu"),
    [
        (False, False, False, False),
        (True, False, False, False),
        (True, True, False, False),
        (True, True, True, False),
        (True, True, True, True),
        (True, False, False, True),
    ],
)
def test_lightning_model(
    deepspeed_base_config,
    zero_config,
    cpu_offload,
    activation_checkpoints,
    partition_activations,
    contiguous_checkpointing,
    checkpoint_in_cpu,
    get_device_count,
):
    """Test that DeepSpeed works with a simple LightningModule and LightningDataModule."""
    config = config_generator(
        deepspeed_base_config,
        zero_config,
        cpu_offload,
        activation_checkpoints,
        partition_activations,
        contiguous_checkpointing,
        checkpoint_in_cpu,
    )

<<<<<<< HEAD
    if zero_config == 0 and cpu_offload is True:  # todo: move out of the test body
        pytest.skip("Zero stage 0 and cpu_offload is an invalid configuration")

    if zero_config == "infinity" and cpu_offload is False:  # todo: move out of the test body
        pytest.skip("Not running zero_infinity without cpu_offload")

=======
>>>>>>> 90177d05
    model = SampleModel()
    _plugins = [HPUDeepSpeedPrecisionPlugin(precision="bf16-mixed")]
    _accumulate_grad_batches = config["train_micro_batch_size_per_gpu"]
    _batch_size = 2
    _parallel_hpus = [torch.device("hpu")] * get_device_count

    config["train_batch_size"] = get_device_count * _accumulate_grad_batches * _batch_size

    trainer = Trainer(
        accelerator=HPUAccelerator(),
        strategy=HPUDeepSpeedStrategy(config=config, parallel_devices=_parallel_hpus),
        enable_progress_bar=False,
        fast_dev_run=10,
        plugins=_plugins,
        use_distributed_sampler=False,
        limit_train_batches=16,
        accumulate_grad_batches=_accumulate_grad_batches,
    )

    trainer.fit(model)
    expected = torch.tensor([0.0164])
    current_loss = trainer.callback_metrics["train_loss"].detach().to("cpu")
    assert torch.allclose(
        current_loss, expected, atol=4e-4
    ), f"incorrect loss value {current_loss}, expected {expected}"


@pytest.mark.parametrize("zero_stage", [1, 2, 3])
@pytest.mark.parametrize("offload", [False])
# @pytest.mark.parametrize("offload", [True, False]) #TBD : Fix custom optim offload support
def test_lightning_deepspeed_stages(get_device_count, zero_stage, offload):
    model = SampleModel()
    trainer = Trainer(
        accelerator=HPUAccelerator(),
        devices=get_device_count,
        strategy=HPUDeepSpeedStrategy(zero_optimization=True, stage=zero_stage, offload_optimizer=offload),
        plugins=[HPUDeepSpeedPrecisionPlugin(precision="bf16-mixed")],
        fast_dev_run=2,
        enable_progress_bar=False,
        use_distributed_sampler=False,
        limit_train_batches=16,
        accumulate_grad_batches=2,
    )
    trainer.fit(model)


def test_hpu_deepspeed_with_invalid_optimizer():
    """Test to ensure if we pass an invalid optimizer and throws an exception."""

    class DummyModel(BoringModel):
        def configure_optimizers(self):
            return None

    import logging

    model = DummyModel()
    _plugins = [HPUDeepSpeedPrecisionPlugin(precision="bf16-mixed")]
    trainer = Trainer(
        accelerator=HPUAccelerator(),
        strategy=HPUDeepSpeedStrategy(logging_level=logging.INFO),
        max_epochs=1,
        plugins=_plugins,
        devices=1,
    )
    with pytest.raises(
        MisconfigurationException, match="You have specified an invalid optimizer to be run with deepspeed."
    ):
        trainer.fit(model)


def test_hpu_deepspeed_with_optimizer_and_config(deepspeed_zero_config):
    """Test the preference of optimizer when configured both from deepspeed config and LightningModule."""

    class DummyModel(BoringModel):
        def configure_optimizers(self):
            return torch.optim.AdamW(self.parameters(), lr=0.1)

    class TestCB(Callback):
        def on_train_start(self, trainer, pl_module) -> None:
            from deepspeed.runtime.lr_schedules import WarmupLR

            assert isinstance(trainer.optimizers[0], DeepSpeedZeroOptimizer)
            assert isinstance(trainer.optimizers[0].optimizer, torch.optim.AdamW)
            assert isinstance(trainer.lr_scheduler_configs[0].scheduler, WarmupLR)
            assert trainer.lr_scheduler_configs[0].interval == "step"

    import logging

    model = DummyModel()

    _plugins = [HPUDeepSpeedPrecisionPlugin(precision="bf16-mixed")]
    trainer = Trainer(
        accelerator=HPUAccelerator(),
        strategy=HPUDeepSpeedStrategy(logging_level=logging.INFO, config=deepspeed_zero_config),
        callbacks=[TestCB()],
        max_epochs=1,
        plugins=_plugins,
        devices=1,
    )
    trainer.fit(model)


@pytest.mark.skipif(HPUAccelerator.auto_device_count() <= 1, reason="Test requires multiple HPU devices")
def test_deepspeed_resume_training(tmpdir, deepspeed_base_config, get_device_count):
    """Test to ensure with Stage 3 and single GPU that we can resume training."""
    initial_model = SampleModel()
    _plugins = [HPUDeepSpeedPrecisionPlugin(precision="bf16-mixed")]
    _zero_stage = 3
    config = config_generator(
        deepspeed_base_config,
        _zero_stage,
        True,
        True,
        False,
        False,
        True,
    )
    _accumulate_grad_batches = config["train_micro_batch_size_per_gpu"]
    _batch_size = 2
    _parallel_hpus = [torch.device("hpu")] * get_device_count

    config["train_batch_size"] = get_device_count * _accumulate_grad_batches * _batch_size
    config_copy = config.copy()
    ck = ModelCheckpoint(monitor="train_loss", mode="max", save_last=True, save_top_k=-1)
    initial_trainer = Trainer(
        default_root_dir=tmpdir,
        max_epochs=1,
        strategy=HPUDeepSpeedStrategy(config=config, parallel_devices=_parallel_hpus),
        accelerator=HPUAccelerator(),
        accumulate_grad_batches=_accumulate_grad_batches,
        plugins=_plugins,
        callbacks=[ck],
        enable_progress_bar=False,
        enable_model_summary=False,
    )
    initial_trainer.fit(initial_model)

    class TestCallback(Callback):
        def on_train_epoch_start(self, trainer: Trainer, pl_module: LightningModule) -> None:
            original_deepspeed_strategy = initial_trainer.strategy
            current_deepspeed_strategy = trainer.strategy

            assert isinstance(original_deepspeed_strategy, HPUDeepSpeedStrategy)
            assert isinstance(current_deepspeed_strategy, HPUDeepSpeedStrategy)
            # assert optimizer states are the correctly loaded
            original_optimizer_dict = original_deepspeed_strategy.deepspeed_engine.optimizer.state_dict()
            current_optimizer_dict = current_deepspeed_strategy.deepspeed_engine.optimizer.state_dict()
            for orig_tensor, current_tensor in zip(
                original_optimizer_dict["fp32_flat_groups"], current_optimizer_dict["fp32_flat_groups"]
            ):
                assert torch.all(orig_tensor.eq(current_tensor))
            # assert model state is loaded correctly
            for current_param, initial_param in zip(pl_module.parameters(), initial_model.parameters()):
                assert torch.equal(current_param.cpu(), initial_param.cpu())
            # assert epoch has correctly been restored
            assert trainer.current_epoch == 1

            # assert lr-scheduler states are loaded correctly
            original_lr_scheduler = initial_trainer.lr_scheduler_configs[0].scheduler
            current_lr_scheduler = trainer.lr_scheduler_configs[0].scheduler
            assert original_lr_scheduler.state_dict() == current_lr_scheduler.state_dict()

    model = SampleModel()
    trainer = Trainer(
        default_root_dir=tmpdir,
        max_epochs=1,
        strategy=HPUDeepSpeedStrategy(config=config_copy, parallel_devices=_parallel_hpus),
        accelerator=HPUAccelerator(),
        accumulate_grad_batches=_accumulate_grad_batches,
        plugins=_plugins,
        callbacks=TestCallback(),
        enable_progress_bar=False,
        enable_model_summary=False,
    )
    trainer.fit(model, ckpt_path=ck.best_model_path)


class TestLayer(torch.nn.Module):
    def __init__(self, data_size):
        super().__init__()
        self.w = torch.nn.Parameter(torch.ones([data_size]))

    def forward(self, input):
        return input * torch.matmul(input, self.w)


class InferenceModel(LightningModule):
    def __init__(self):
        super().__init__()
        self.l1 = TestLayer(2)
        self.l2 = TestLayer(2)
        self.l3 = TestLayer(2)
        self.l4 = TestLayer(2)

    def forward(self, x):
        l1_out = self.l1(x)
        l2_out = self.l2(l1_out)
        l3_out = self.l3(l2_out)
        return self.l4(l3_out)

    def predict_step(self, batch, batch_idx):
        x, y = batch
        return self(x)

    def predict_dataloader(self):
        return DataLoader(SampleDataset(1, 2))


@pytest.mark.skipif(HPUAccelerator.auto_device_count() <= 1, reason="Test requires multiple HPU devices")
@pytest.mark.parametrize("enable_cuda_graph", [False, True])
def test_lightning_deepspeed_inference_kwargs(enable_cuda_graph, get_device_count):
    model = InferenceModel()
    kwargs = {"dtype": torch.float}
    kwargs["tensor_parallel"] = {"tp_size": get_device_count}
    kwargs["enable_cuda_graph"] = enable_cuda_graph
    kwargs["replace_method"] = "auto"
    kwargs["replace_with_kernel_inject"] = False
    kwargs["injection_policy"] = {InferenceModel: ("l1")}
    _parallel_hpus = [torch.device("hpu")] * get_device_count

    trainer = Trainer(
        accelerator=HPUAccelerator(),
        devices=get_device_count,
        strategy=HPUDeepSpeedStrategy(parallel_devices=_parallel_hpus, **kwargs),
        plugins=[HPUDeepSpeedPrecisionPlugin(precision="bf16-mixed")],
        use_distributed_sampler=False,
    )
    preds = trainer.predict(model)
    expected = torch.tensor([32768.0, 32768.0])
    assert torch.allclose(
        preds[0].detach().to(torch.float), expected
    ), f"incorrect result value {preds}, expected {expected}"


@pytest.mark.parametrize(
    "dtype",
    [
        torch.float,
        pytest.param(
            torch.float16,
            marks=pytest.mark.skipif(
                HPUAccelerator.get_device_name() == "GAUDI", reason="FP16 is not supported by Gaudi1"
            ),
        ),
    ],
)
def test_lightning_deepspeed_inference_params(get_device_count, dtype):
    model = InferenceModel()
    _parallel_hpus = [torch.device("hpu")] * get_device_count

    trainer = Trainer(
        accelerator=HPUAccelerator(),
        devices=get_device_count,
        strategy=HPUDeepSpeedStrategy(
            parallel_devices=_parallel_hpus,
            tensor_parallel={"tp_size": get_device_count},
            dtype=dtype,
            replace_with_kernel_inject=False,
        ),
        plugins=[HPUDeepSpeedPrecisionPlugin(precision="bf16-mixed")],
        use_distributed_sampler=False,
    )
    preds = trainer.predict(model)
    expected = torch.tensor([32768.0, 32768.0])
    assert torch.allclose(
        preds[0].detach().to(torch.float), expected
    ), f"incorrect result value {preds}, expected {expected}"


@pytest.mark.parametrize(
    "dtype",
    [
        torch.float,
        pytest.param(
            torch.float16,
            marks=pytest.mark.skipif(
                HPUAccelerator.get_device_name() == "GAUDI", reason="FP16 is not supported by Gaudi1"
            ),
        ),
    ],
)
def test_lightning_deepspeed_inference_config(get_device_count, dtype):
    model = InferenceModel()
    _parallel_hpus = [torch.device("hpu")] * get_device_count

    _config = {
        "replace_with_kernel_inject": False,
        "tensor_parallel": {"tp_size": get_device_count},
        "dtype": dtype,
        "enable_cuda_graph": False,
    }

    trainer = Trainer(
        accelerator=HPUAccelerator(),
        devices=get_device_count,
        strategy=HPUDeepSpeedStrategy(
            parallel_devices=_parallel_hpus,
            config=_config,
        ),
        plugins=[HPUDeepSpeedPrecisionPlugin(precision="bf16-mixed")],
        use_distributed_sampler=False,
    )
    preds = trainer.predict(model)
    expected = torch.tensor([32768.0, 32768.0])
    assert torch.allclose(
        preds[0].detach().to(torch.float), expected
    ), f"incorrect result value {preds}, expected {expected}"


@pytest.mark.parametrize("stage", [1, 2, 3])
@pytest.mark.skipif(HPUAccelerator.get_device_name() == "GAUDI", reason="fp8 / fp16 supported on Gaudi2 and above.")
def test_hpu_deepspeed_training_accuracy(tmpdir, get_device_count, stage):
    """Test compare training accuracy between bf16 and fp8 precision for deepspeed."""

    class TestModel(BoringModel):
        """Test model."""

        def __init__(self):
            """Init."""
            super().__init__()
            self.layer = tengine.Linear(32, 2)

        def training_step(self, batch, batch_idx):
            """Training step."""
            loss = super().training_step(batch, batch_idx)
            self.log("train_loss", loss.get("loss"), prog_bar=True, sync_dist=True)
            return loss

        def validation_step(self, batch, batch_idx):
            """Validation step."""
            loss = super().validation_step(batch, batch_idx)
            self.log("val_loss", loss.get("x"), prog_bar=True, sync_dist=True)
            return loss

        def configure_optimizers(self):
            """Configure optimizer."""
            from torch.optim.adamw import AdamW

            return AdamW(self.parameters())

    def run_training(tmpdir, model, plugin, strategy):
        """Runs a model and returns loss."""
        trainer = Trainer(
            default_root_dir=tmpdir,
            fast_dev_run=True,
            accelerator=HPUAccelerator(),
            devices=get_device_count,
            strategy=strategy,
            plugins=plugin,
        )
        trainer.fit(model)
        return trainer.callback_metrics["val_loss"], trainer.callback_metrics["train_loss"]

    precision_list = [
        "32-true",
        "bf16-mixed",
        "16-mixed",
        "fp8",
    ]

    loss_list = []

    for precision in precision_list:
        seed_everything(42)
        model = TestModel()
        _plugin = HPUDeepSpeedPrecisionPlugin(precision=precision)
        if precision == "fp8":
            _plugin.convert_modules(model)
        _strategy = HPUDeepSpeedStrategy(stage=stage)
        loss_list.append(run_training(tmpdir, model, _plugin, _strategy))

    assert torch.allclose(torch.tensor(loss_list[0][1]), torch.tensor(loss_list[1][1]), rtol=1e-2, atol=1e-2)


@pytest.mark.standalone_only()
@pytest.mark.skipif(HPUAccelerator.get_device_name() == "GAUDI", reason="Accessory test for fp8 inference.")
def test_hpu_deepspeed_bf16_inference_accuracy(tmpdir, get_device_count):
    """Test maintain bf16 test loss used in fp8 inference accuracy test using deepspeed."""

    class TestModel(BoringModel):
        """Test model."""

        def __init__(self):
            """Init."""
            super().__init__()
            self.layer = torch.nn.Linear(32, 2)

        def test_step(self, batch, batch_idx):
            """Training step."""
            loss = super().test_step(batch, batch_idx)
            self.log("test_loss", loss.get("y"), prog_bar=True, sync_dist=True)
            return loss

    def run_training(tmpdir, model, plugin, strategy):
        """Runs a model and returns loss."""
        trainer = Trainer(
            default_root_dir=tmpdir,
            accelerator=HPUAccelerator(),
            devices=get_device_count,
            strategy=strategy,
            plugins=plugin,
            fast_dev_run=True,
        )
        trainer.test(model)
        return trainer.callback_metrics["test_loss"]

    seed_everything(42)
    model = TestModel()
    _plugin = HPUDeepSpeedPrecisionPlugin(precision="bf16-mixed")
    _strategy = HPUDeepSpeedStrategy()

    bf16_test_loss = run_training(tmpdir, model, _plugin, _strategy)
    bf16_loss = torch.tensor(0.414062)
    if get_device_count == 2:
        bf16_loss = torch.tensor(1.253906)
    assert torch.allclose(bf16_test_loss, bf16_loss, rtol=1e-5, atol=1e-5)


@pytest.mark.standalone_only()  # HQT cannot be reconfigured in same process
@pytest.mark.parametrize("quant", [False, True])
@pytest.mark.skipif(HPUAccelerator.get_device_name() == "GAUDI", reason="fp8 supported on Gaudi2 and above.")
def test_hpu_deepspeed_fp8_inference_accuracy(tmpdir, get_device_count, quant):
    """Test compare inference accuracy between bf16 and fp8 precision for deepspeed."""

    class TestModel(BoringModel):
        """Test model."""

        def __init__(self):
            """Init."""
            super().__init__()
            self.layer = torch.nn.Linear(32, 2)

        def test_step(self, batch, batch_idx):
            """Training step."""
            loss = super().test_step(batch, batch_idx)
            self.log("test_loss", loss.get("y"), prog_bar=True, sync_dist=True)
            return loss

    def run_training(tmpdir, model, plugin, strategy):
        """Runs a model and returns loss."""
        trainer = Trainer(
            default_root_dir=tmpdir,
            accelerator=HPUAccelerator(),
            devices=get_device_count,
            strategy=strategy,
            plugins=plugin,
            fast_dev_run=True,
        )
        trainer.test(model)
        return trainer.callback_metrics["test_loss"]

    seed_everything(42)
    model = TestModel()
    _plugin = HPUDeepSpeedPrecisionPlugin(precision="fp8")
    _strategy = HPUDeepSpeedStrategy()
    _plugin.convert_modules(model, inference=True, quant=quant)

    fp8_test_loss = run_training(tmpdir, model, _plugin, _strategy)
    if quant is True:
        bf16_loss = torch.tensor(0.4141)
        if get_device_count == 2:
            bf16_loss = torch.tensor(1.253906)
        assert torch.allclose(fp8_test_loss, bf16_loss, rtol=1e-2, atol=1e-2)<|MERGE_RESOLUTION|>--- conflicted
+++ resolved
@@ -495,15 +495,6 @@
         checkpoint_in_cpu,
     )
 
-<<<<<<< HEAD
-    if zero_config == 0 and cpu_offload is True:  # todo: move out of the test body
-        pytest.skip("Zero stage 0 and cpu_offload is an invalid configuration")
-
-    if zero_config == "infinity" and cpu_offload is False:  # todo: move out of the test body
-        pytest.skip("Not running zero_infinity without cpu_offload")
-
-=======
->>>>>>> 90177d05
     model = SampleModel()
     _plugins = [HPUDeepSpeedPrecisionPlugin(precision="bf16-mixed")]
     _accumulate_grad_batches = config["train_micro_batch_size_per_gpu"]
