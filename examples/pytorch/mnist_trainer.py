--- conflicted
+++ resolved
@@ -41,7 +41,6 @@
     "multi_tenancy",
 ]
 
-<<<<<<< HEAD
 
 def parse_args():
     """Cmdline arguments parser."""
@@ -60,36 +59,6 @@
     """Run trainer.fit and trainer.test with given parameters."""
     _devices = devices
     _strategy = HPUParallelStrategy(start_method="spawn") if _devices > 1 else SingleHPUStrategy()
-=======
-RUN_TYPE = ["basic", "autocast", "recipe_caching"]
-PLUGINS = ["None", "HPUPrecisionPlugin", "MixedPrecisionPlugin"]
-
-
-def parse_args():
-    """Cmdline arguments parser."""
-    parser = argparse.ArgumentParser(description="Example to showcase mixed precision training with HPU.")
-
-    parser.add_argument("-v", "--verbose", action="store_true", help="Enable verbosity")
-    parser.add_argument(
-        "-r", "--run_types", nargs="+", choices=RUN_TYPE, default=RUN_TYPE, help="Select run type for example"
-    )
-    parser.add_argument(
-        "-p",
-        "--plugins",
-        nargs="+",
-        default=PLUGINS,
-        choices=PLUGINS,
-        help="Plugins for use in training",
-    )
-    return parser.parse_args()
-
-
-def run_trainer(model, plugin, run_type):
-    """Run trainer.fit and trainer.test with given parameters."""
-    _data_module = MNISTDataModule(batch_size=32)
-    _devices = 1
-    _strategy = SingleHPUStrategy()
->>>>>>> 1bcafa09
     if run_type == "recipe_caching":
         os.environ["PT_HPU_RECIPE_CACHE_CONFIG"] = "tmp/recipes,True,1024"
     trainer = Trainer(
@@ -99,13 +68,9 @@
         plugins=plugin,
         fast_dev_run=3,
     )
-<<<<<<< HEAD
+
     trainer.fit(model, data_module)
     trainer.test(model, data_module)
-=======
-    trainer.fit(model, _data_module)
-    trainer.test(model, _data_module)
->>>>>>> 1bcafa09
     if run_type == "recipe_caching":
         os.environ.pop("PT_HPU_RECIPE_CACHE_CONFIG", None)
 
@@ -132,19 +97,12 @@
 
 def init_model_and_plugins(run_type, options):
     """Picks appropriate model and plugin."""
-<<<<<<< HEAD
     # Defaults
     model = LitClassifier()
     data_module = MNISTDataModule(batch_size=32)
 
     # Init model and data_module
     if run_type == "autocast":
-=======
-    _model = LitClassifier()
-    if run_type == "autocast":
-        if plugin is not None:
-            warnings.warn("Skipping precision plugins. Redundant with autocast run.")
->>>>>>> 1bcafa09
         if "LOWER_LIST" in os.environ or "FP32_LIST" in os.environ:
             model = LitAutocastClassifier(op_override=True)
         else:
@@ -155,7 +113,6 @@
             "https://docs.habana.ai/en/latest/PyTorch/PyTorch_Mixed_Precision/Autocast.html#override-options"
         )
 
-<<<<<<< HEAD
     # Add plugins here
     plugin = []
     if run_type == "HPUPrecisionPlugin":
@@ -183,12 +140,6 @@
         spawn_tenants(model, data_module, run_type, devices_per_tenant, num_tenants)
     else:
         run_trainer(model, data_module, plugin, run_type, devices_per_tenant)
-=======
-    _plugin = check_and_init_plugin(plugin, verbose) if plugin != "None" else None
-    if verbose:
-        print(f"With run type: {run_type}, running model: {_model} with plugin: {plugin}")
-    run_trainer(_model, _plugin, run_type)
->>>>>>> 1bcafa09
 
 
 if __name__ == "__main__":
@@ -199,11 +150,5 @@
 
     # Run model and print accuracy
     for _run_type in options.run_types:
-<<<<<<< HEAD
         seed_everything(42)
-        init_model_and_plugins(_run_type, options)
-=======
-        for plugin in options.plugins:
-            seed_everything(42)
-            run_model(_run_type, plugin, options.verbose)
->>>>>>> 1bcafa09
+        init_model_and_plugins(_run_type, options)