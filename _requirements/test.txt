--- conflicted
+++ resolved
@@ -3,10 +3,5 @@
 pytest-cov
 pytest-forked ==1.6.0
 
-<<<<<<< HEAD
 scikit-learn >0.22.1, <1.4.0
-torchmetrics >=0.8.0, <1.2.0
-=======
-scikit-learn >0.22.1, <1.3.1
-torchmetrics >=0.8.0, <1.3.0
->>>>>>> f9784230
+torchmetrics >=0.8.0, <1.3.0