# for details, see the extras `lightning.txt` and/or `pytorch-lightning.txt`

<<<<<<< HEAD
lightning-utilities == 0.11.6
=======
lightning-utilities >= 0.7.0, !=0.11.5
>>>>>>> f91454bc
<|MERGE_RESOLUTION|>--- conflicted
+++ resolved
@@ -1,7 +1,3 @@
 # for details, see the extras `lightning.txt` and/or `pytorch-lightning.txt`
 
-<<<<<<< HEAD
-lightning-utilities == 0.11.6
-=======
-lightning-utilities >= 0.7.0, !=0.11.5
->>>>>>> f91454bc
+lightning-utilities >= 0.7.0, !=0.11.5