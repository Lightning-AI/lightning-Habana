--- conflicted
+++ resolved
@@ -1,6 +1,2 @@
-<<<<<<< HEAD
-mypy ==1.10.0
-=======
 mypy ==1.10.1
->>>>>>> ecb3f2ba
 pytorch-lightning ==2.3.0