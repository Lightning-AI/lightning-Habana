# Copyright The Lightning AI team.
#
# Licensed under the Apache License, Version 2.0 (the "License");
# you may not use this file except in compliance with the License.
# You may obtain a copy of the License at
#
#     http://www.apache.org/licenses/LICENSE-2.0
#
# Unless required by applicable law or agreed to in writing, software
# distributed under the License is distributed on an "AS IS" BASIS,
# WITHOUT WARRANTIES OR CONDITIONS OF ANY KIND, either express or implied.
# See the License for the specific language governing permissions and
# limitations under the License.
import json
import re
import subprocess
from functools import lru_cache
from typing import Any, Dict, List, Optional, Tuple, Union

from lightning_utilities import module_available
from lightning_utilities.core.imports import package_available
from lightning_utilities.core.rank_zero import rank_zero_debug, rank_zero_warn

_HABANA_FRAMEWORK_AVAILABLE = package_available("habana_frameworks")
_INTEL_NEURAL_COMPRESSOR_AVAILABLE = package_available("neural_compressor")

if _HABANA_FRAMEWORK_AVAILABLE:
    import habana_frameworks.torch.hpu as torch_hpu

if module_available("lightning"):
    from lightning.fabric.utilities.exceptions import MisconfigurationException
    from lightning.fabric.utilities.types import _DEVICE
elif module_available("pytorch_lightning"):
    from lightning_fabric.utilities.exceptions import MisconfigurationException
    from lightning_fabric.utilities.types import _DEVICE


def _parse_hpus(devices: Optional[Union[int, str, List[int]]]) -> Optional[int]:
    """Parse the HPUs given in the format as accepted by the ``Trainer`` for the ``devices`` flag.

    Args:
        devices: An integer that indicates the number of Gaudi devices to be used

    Returns:
        Either an integer or ``None`` if no devices were requested

    Raises:
        MisconfigurationException:
            If devices aren't of type `int` or `str`

    """
    if devices is not None and not isinstance(devices, (int, str)):
        raise MisconfigurationException("`devices` for `HPUAccelerator` must be int, string or None.")

    return int(devices) if isinstance(devices, str) else devices


def _parse_hpu_synapse_versions(line: str) -> Tuple[str, str]:
    """Parse the CMD output with version capture.

    Args:
        line: output of `hl-smi -v`

    Returns:
        versions of SW and firmware as string

    >>> _parse_hpu_synapse_versions("Habanalabs hl-smi/hlml version hl-1.11.0-fw-45.1.1.1 (Aug 04 2023 - 02:48:21)")
    ('1.11.0', '45.1.1.1')
    >>> _parse_hpu_synapse_versions("any string as fake CMD output")
    ('', '')

    """
    hl = fw = ""
    try:
        # Item "None" of "Optional[Match[str]]" has no attribute "group"
        hl = re.search(r"hl-([\d\.]+)", line).group(1)  # type: ignore[union-attr]
        fw = re.search(r"fw-([\d\.]+)", line).group(1)  # type: ignore[union-attr]
    except AttributeError:
        rank_zero_warn("Provided string does not include Habana version; check if HPU is available with `hl-smi`.")

    return hl, fw


@lru_cache
def get_hpu_synapse_version() -> str:
    """Get synapse AI version."""
    try:
        proc = subprocess.Popen(["hl-smi", "-v"], stdout=subprocess.PIPE)
    # TODO: FileNotFoundError: No such file or directory: 'hl-smi'
    except (FileNotFoundError, NotADirectoryError):
        return "0.0.0"
    out = proc.communicate()[0]
    hl, fw = _parse_hpu_synapse_versions(out.decode("utf-8"))
    return hl or "0.0.0"


@lru_cache
def get_device_name_from_backend() -> str:
    """Return the name of the HPU device."""
    try:
        # this opens up a device to retrieve the name
        return torch_hpu.get_device_name()
    except (AttributeError, NameError):
        # return GAUDI as default name
        return "GAUDI"


def _parse_for_device_name(line: str) -> str:
    """Parse the CMD output with version capture.

    Args:
        line: output of `hl-smi -L`

    Returns:
        device name

    >>> _parse_for_device_name("Zephyr 2.7.2-hl-gaudi2-1.17.2-fw-51.5.1-sec-9")
    ('GAUDI2')
    >>> _parse_for_device_name("any other input")
    ('GAUDI')

    """
    name = "GAUDI"
    try:
        name = name + re.search(r"hl-gaudi([\d\-])", line).group(1)  # type: ignore[union-attr]
    except AttributeError:
        rank_zero_warn("Provided string does not include device name; check if HPU is available with `hl-smi -L`.")

    return name.replace("-", "")


@lru_cache
def get_device_name_from_hlsmi() -> str:
    """Get hpu device name from hl-smi."""
    try:
        proc = subprocess.Popen(["hl-smi", "-L"], stdout=subprocess.PIPE)
    except (FileNotFoundError, NotADirectoryError):
        # if hl-smi is not present, we open a device to get the name
        return get_device_name_from_backend()
    out = proc.communicate()[0]
    return _parse_for_device_name(out.decode("utf-8"))


def get_device_stats(device: _DEVICE) -> Dict[str, Any]:
    """Return a map of the following metrics with their values.

    Include:

        - Limit: amount of total memory on HPU device.
        - InUse: amount of allocated memory at any instance.
        - MaxInUse: amount of total active memory allocated.
        - NumAllocs: number of allocations.
        - NumFrees: number of freed chunks.
        - ActiveAllocs: number of active allocations.
        - MaxAllocSize: maximum allocated size.
        - TotalSystemAllocs: total number of system allocations.
        - TotalSystemFrees: total number of system frees.
        - TotalActiveAllocs: total number of active allocations.

    """
    try:
        return torch_hpu.hpu.memory_stats(device)
    except (AttributeError, NameError):
        rank_zero_debug("HPU `get_device_stats` failed")
        return {}


@lru_cache
def device_count() -> int:
    """Return the number of HPU devices when the devices is set to auto."""
    try:
        return torch_hpu.device_count()
    except (AttributeError, NameError):
        rank_zero_debug("Function `device_count` failed, returning default count of 8.")
        return 8


@lru_cache
def is_fp8_available() -> Tuple[bool, str]:
    """Returns a bool indicating if fp8 is available."""
    if not _HABANA_FRAMEWORK_AVAILABLE:
        raise OSError("Habana Frameworks required for training on Habana devices.")

    if get_device_name_from_hlsmi() == "GAUDI":
        return False, "FP8 not supported on Gaudi, Gaudi2 or higher required"
    return True, ""


@lru_cache
def is_fp16_available() -> Tuple[bool, str]:
    """Returns a bool indicating if fp16 is available."""
    if not _HABANA_FRAMEWORK_AVAILABLE:
        raise OSError("Habana Frameworks required for training on Habana devices.")
<<<<<<< HEAD
=======

>>>>>>> 1c4e7e33
    if get_device_name_from_hlsmi() == "GAUDI":
        return False, "FP16 not supported on Gaudi, Gaudi2 or higher required."
    return True, ""


def modify_fp8_json(file_path: str, patch: dict) -> None:
    """Edit a specific entry in a JSON file.

    Parameters:
        file_path (str): The path to the JSON file.
        patch (dict): Entries to patch in json

    Returns:
        None

    """
    # Load the JSON file
    with open(file_path, encoding="utf-8") as file:
        data = json.load(file)

    # Edit the specified entries
    for key, value in patch.items():
        data[key] = value

    # Update json
    with open(file_path, "w", encoding="utf-8") as file:
        json.dump(data, file)<|MERGE_RESOLUTION|>--- conflicted
+++ resolved
@@ -191,10 +191,7 @@
     """Returns a bool indicating if fp16 is available."""
     if not _HABANA_FRAMEWORK_AVAILABLE:
         raise OSError("Habana Frameworks required for training on Habana devices.")
-<<<<<<< HEAD
-=======
-
->>>>>>> 1c4e7e33
+
     if get_device_name_from_hlsmi() == "GAUDI":
         return False, "FP16 not supported on Gaudi, Gaudi2 or higher required."
     return True, ""
