# Copyright (c) 2023 Habana Labs, Ltd. an Intel Company
#
# Licensed under the Apache License, Version 2.0 (the "License");
# you may not use this file except in compliance with the License.
# You may obtain a copy of the License at
#
#     http://www.apache.org/licenses/LICENSE-2.0
#
# Unless required by applicable law or agreed to in writing, software
# distributed under the License is distributed on an "AS IS" BASIS,
# WITHOUT WARRANTIES OR CONDITIONS OF ANY KIND, either express or implied.
# See the License for the specific language governing permissions and
# limitations under the License.

from contextlib import contextmanager
from typing import Generator, Literal

import torch
from lightning_utilities import module_available
from typing_extensions import get_args

if module_available("lightning"):
    from lightning.fabric.plugins.precision.precision import Precision
    from lightning.fabric.utilities.rank_zero import rank_zero_info
elif module_available("pytorch_lightning"):
    from lightning_fabric.plugins.precision.precision import Precision
    from lightning_fabric.utilities.rank_zero import rank_zero_info
else:
    raise ModuleNotFoundError("You are missing `lightning` or `pytorch-lightning` package, please install it.")


_PRECISION_INPUT = Literal["32", "bf16", "32-true", "bf16-mixed"]


class HPUPrecision(Precision):
    """Plugin that enables bfloat support on HPUs.

    Args:
        precision: to enable ``torch.bfloat16`` (``'bf16-mixed'``).
        device: The device for ``torch.autocast``.
    """

    def __init__(
        self,
        precision: _PRECISION_INPUT,
        device: str = "hpu",
    ) -> None:
<<<<<<< HEAD
        supported_precision = get_args(_PRECISION_INPUT)
=======
        rank_zero_info(
            "The 'HMP' support is deprecated and will be removed in lightning-habana release 1.2.0,"
            " Use 'torch autocast' instead."
        )

        if not _HPU_AVAILABLE:
            raise ValueError("HPU precision plugin requires HPU devices.")
        supported_precision = get_args(_PRECISION_INPUT_STR) + get_args(_PRECISION_INPUT_INT)
>>>>>>> c0ab5ecf
        if precision not in supported_precision:
            raise ValueError(
                f"`Fabric run with  (accelerator='hpu', precision={precision!r})` is not supported."
                f" `precision` must be one of: {supported_precision}."
            )
        self.precision = precision
        self.device = device

    def autocast_context_manager(self) -> torch.autocast:
        return torch.autocast(device_type="hpu", dtype=torch.bfloat16 if self.precision == "bf16" else torch.float32, enabled=True)

    @contextmanager
    def forward_context(self) -> Generator[None, None, None]:
        """Enable autocast context."""
        with self.autocast_context_manager():
            yield<|MERGE_RESOLUTION|>--- conflicted
+++ resolved
@@ -45,18 +45,7 @@
         precision: _PRECISION_INPUT,
         device: str = "hpu",
     ) -> None:
-<<<<<<< HEAD
         supported_precision = get_args(_PRECISION_INPUT)
-=======
-        rank_zero_info(
-            "The 'HMP' support is deprecated and will be removed in lightning-habana release 1.2.0,"
-            " Use 'torch autocast' instead."
-        )
-
-        if not _HPU_AVAILABLE:
-            raise ValueError("HPU precision plugin requires HPU devices.")
-        supported_precision = get_args(_PRECISION_INPUT_STR) + get_args(_PRECISION_INPUT_INT)
->>>>>>> c0ab5ecf
         if precision not in supported_precision:
             raise ValueError(
                 f"`Fabric run with  (accelerator='hpu', precision={precision!r})` is not supported."
