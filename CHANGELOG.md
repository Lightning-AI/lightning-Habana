# Changelog

All notable changes to this project will be documented in this file.

The format is based on [Keep a Changelog](https://keepachangelog.com/en/1.0.0/),
and this project adheres to [Semantic Versioning](https://semver.org/spec/v2.0.0.html).

## [Unreleased] - 2023-MM-DD


### Added

- Documentation with examples for using DeepSpeed with HPU ([#64](https://github.com/Lightning-AI/lightning-Habana/pull/64))
<<<<<<< HEAD

=======
- Add autocast using HPUPrecision plugin ([#66](https://github.com/Lightning-AI/lightning-Habana/pull/66))
>>>>>>> 8056061a

### Changed

- Changed HPU docker image based on synapse AI release 1.11.0 & upgraded deepspeed plugin to version 0.9.4 ([#61](https://github.com/Lightning-AI/lightning-Habana/pull/61))


### Fixed

- Fixed optimizer priority based on deepspeed specification ([#36](https://github.com/Lightning-AI/lightning-Habana/pull/69))


- Fixed missing extras in package ([#70](https://github.com/Lightning-AI/lightning-Habana/pull/70))

### Removed

-

### Deprecated

- Warn on HMP deprecation from `HPUPrecision` plugin ([#65](https://github.com/Lightning-AI/lightning-Habana/pull/65))


## [1.0.1] - 2023-07-26


### Added

- Added tests for mixed precision training ([#36](https://github.com/Lightning-AI/lightning-Habana/pull/36))
- Example to include mixed precision training ([#54](https://github.com/Lightning-AI/lightning-Habana/pull/54))

### Changed

- Enabled skipped tests based on registered strategy, accelerator ([#46](https://github.com/Lightning-AI/lightning-Habana/pull/46))

### Fixed

- Fixed Attribute Error ([#43](https://github.com/Lightning-AI/lightning-Habana/pull/43))
- Fixed wrong imports ([#44](https://github.com/Lightning-AI/lightning-Habana/pull/44))
- Fixed graph breaks in test/val phases in lazy mode ([#45](https://github.com/Lightning-AI/lightning-Habana/pull/45))


## [1.0.0] - 2023-06-14

### Added

- Added HPU support for fabric ([#11](https://github.com/Lightning-AI/lightning-Habana/pull/11))
- Added Pytorch HPU profiler support ([#15](https://github.com/Lightning-AI/lightning-Habana/pull/15))
- Added basic HPU infra support for deep speed ([#21](https://github.com/Lightning-AI/lightning-Habana/pull/21))
- Added Pytorch HPU datamodule support ([#16](https://github.com/Lightning-AI/lightning-Habana/pull/16))

### Changed

- Changed code hierarchy in compliance with base lightning code for pytorch ([#12](https://github.com/Lightning-AI/lightning-Habana/pull/12))
- Changed default HPU docker image based on HPU release 1.10.0 ([#30](https://github.com/Lightning-AI/lightning-Habana/pull/30))
-
### Fixed

- Fixed mnist example test ([#20](https://github.com/Lightning-AI/lightning-Habana/pull/20))
- Habana dataloader hang with Lightning 2.0.x ([#29](https://github.com/Lightning-AI/lightning-Habana/pull/29))
- Make #29 applicable only for gaudi devices ([#39](https://github.com/Lightning-AI/lightning-Habana/pull/39))
- Fixed environment initialization for hpus and fixed docs ([#40](https://github.com/Lightning-AI/lightning-Habana/pull/40))
- Fixed docs and added work around to make use hpu media packages without signature issues ([#41](https://github.com/Lightning-AI/lightning-Habana/pull/41))

### Removed

- Cleaning up env's ID for HPU parallel plugins based on synapse AI release 1.9 ([#28](https://github.com/Lightning-AI/lightning-Habana/pull/28))
- Remove unnecessary import checks which degrade performance ([#38](https://github.com/Lightning-AI/lightning-Habana/pull/38))

### Deprecated<|MERGE_RESOLUTION|>--- conflicted
+++ resolved
@@ -11,11 +11,9 @@
 ### Added
 
 - Documentation with examples for using DeepSpeed with HPU ([#64](https://github.com/Lightning-AI/lightning-Habana/pull/64))
-<<<<<<< HEAD
 
-=======
 - Add autocast using HPUPrecision plugin ([#66](https://github.com/Lightning-AI/lightning-Habana/pull/66))
->>>>>>> 8056061a
+
 
 ### Changed
 
