--- conflicted
+++ resolved
@@ -5,15 +5,13 @@
 The format is based on [Keep a Changelog](https://keepachangelog.com/en/1.0.0/),
 and this project adheres to [Semantic Versioning](https://semver.org/spec/v2.0.0.html).
 
-<<<<<<< HEAD
-## [Unreleased] - YYYY-MM-DD
-- Added tests for mixed precision training ([#36](https://github.com/Lightning-AI/lightning-Habana/pull/36))
-=======
-## [UnReleased] - 2023-MM-DD
+
+## [Unreleased] - 2023-MM-DD
+
 
 ### Added
 
--
+- Added tests for mixed precision training ([#36](https://github.com/Lightning-AI/lightning-Habana/pull/36))
 
 ### Changed
 
@@ -36,7 +34,6 @@
 
 
 ## [1.0.0] - 2023-06-14
->>>>>>> fb92a9fc
 
 ### Added
 
