# Changelog

All notable changes to this project will be documented in this file.

The format is based on [Keep a Changelog](https://keepachangelog.com/en/1.0.0/),
and this project adheres to [Semantic Versioning](https://semver.org/spec/v2.0.0.html).

## [Unreleased version] - YYYY-MM-DD

### Added

-

### Changed

<<<<<<< HEAD
- Decoupled return strings of firmware, synapse version helper ([#137](https://github.com/Lightning-AI/lightning-Habana/pull/137))
=======
- Changed HPU docker image based on Synapse AI release 1.14.0 ([#140](https://github.com/Lightning-AI/lightning-Habana/pull/140))
-
>>>>>>> 30e4b8f0

### Fixed

- Fixed fabric imports for HPU strategies ([#126](https://github.com/Lightning-AI/lightning-Habana/pull/126))
- Enabling tests and examples of fabric with HPU ([#139](https://github.com/Lightning-AI/lightning-Habana/pull/139))

### Removed

-

### Deprecated

-


## [1.3.0] - 2023-12-06

### Added

- Added support for Deepspeed inference on HPU with tests and documentation ([#110](https://github.com/Lightning-AI/lightning-Habana/pull/110))
- Added tests, examples, and documentation for dynamic shapes with recipe caching ([#107](https://github.com/Lightning-AI/lightning-Habana/pull/107))
- Added preview of torch compile with tests and documentation ([#119](https://github.com/Lightning-AI/lightning-Habana/pull/119))

### Changed

- Changed HPU docker image based on Synapse AI release 1.13.0 ([#114](https://github.com/Lightning-AI/lightning-Habana/pull/114))
-

### Fixed

-

### Removed

-

### Deprecated

-


## [1.2.0] - 2023-10-26

### Added

- Added tests, examples and documentation for HPUPrecisionPlugin with autocast ([#94](https://github.com/Lightning-AI/lightning-Habana/pull/94))
- Added test to validate checkpoint resuming with HPUDeepSpeedStrategy ([#95](https://github.com/Lightning-AI/lightning-Habana/pull/95))
- Added support for lightning 2.1 ([#100](https://github.com/Lightning-AI/lightning-Habana/pull/100), [#105](https://github.com/Lightning-AI/lightning-Habana/pull/105))

### Changed

- Changed HPU docker image based on synapse AI release 1.12.0 ([#90](https://github.com/Lightning-AI/lightning-Habana/pull/90))
- Use standard API's and Remove env variable to get HPU distributed backend ([#91](https://github.com/Lightning-AI/lightning-Habana/pull/91))
- Changed HPU docker image based on synapse AI release 1.12.1, updated hooks ([#106](https://github.com/Lightning-AI/lightning-Habana/pull/106))


### Fixed

-


### Removed

-


### Deprecated

-


## [1.1.0] - 2023-09-26


### Added

- Documentation with examples for using DeepSpeed with HPU ([#64](https://github.com/Lightning-AI/lightning-Habana/pull/64))
- Add autocast using HPUPrecision plugin ([#66](https://github.com/Lightning-AI/lightning-Habana/pull/66), [#75](https://github.com/Lightning-AI/lightning-Habana/pull/75))
- Demonstrate HPU Graphs support ([#67](https://github.com/Lightning-AI/lightning-Habana/pull/67))
- Enhance test coverage of DeepSpeed strategy on HPU ([#68](https://github.com/Lightning-AI/lightning-Habana/pull/68))
- Added version check helper to use right release ([#75](https://github.com/Lightning-AI/lightning-Habana/pull/75), [#76](https://github.com/Lightning-AI/lightning-Habana/pull/76))
- Implement reduce with parallel plugin ([#77](https://github.com/Lightning-AI/lightning-Habana/pull/77))

### Changed

- Changed HPU docker image based on synapse AI release 1.11.0 & upgraded deepspeed plugin to version 0.9.4 ([#61](https://github.com/Lightning-AI/lightning-Habana/pull/61))

### Fixed

- Fixed optimizer priority based on deepspeed specification ([#36](https://github.com/Lightning-AI/lightning-Habana/pull/69))
- Fixed missing extras in package ([#70](https://github.com/Lightning-AI/lightning-Habana/pull/70))

### Deprecated

- Warn on HMP deprecation from `HPUPrecision` plugin ([#65](https://github.com/Lightning-AI/lightning-Habana/pull/65))


## [1.0.1] - 2023-07-26

### Added

- Added tests for mixed precision training ([#36](https://github.com/Lightning-AI/lightning-Habana/pull/36))
- Example to include mixed precision training ([#54](https://github.com/Lightning-AI/lightning-Habana/pull/54))

### Changed

- Enabled skipped tests based on registered strategy, accelerator ([#46](https://github.com/Lightning-AI/lightning-Habana/pull/46))

### Fixed

- Fixed Attribute Error ([#43](https://github.com/Lightning-AI/lightning-Habana/pull/43))
- Fixed wrong imports ([#44](https://github.com/Lightning-AI/lightning-Habana/pull/44))
- Fixed graph breaks in test/val phases in lazy mode ([#45](https://github.com/Lightning-AI/lightning-Habana/pull/45))


## [1.0.0] - 2023-06-14

### Added

- Added HPU support for fabric ([#11](https://github.com/Lightning-AI/lightning-Habana/pull/11))
- Added Pytorch HPU profiler support ([#15](https://github.com/Lightning-AI/lightning-Habana/pull/15))
- Added basic HPU infra support for deep speed ([#21](https://github.com/Lightning-AI/lightning-Habana/pull/21))
- Added Pytorch HPU datamodule support ([#16](https://github.com/Lightning-AI/lightning-Habana/pull/16))

### Changed

- Changed code hierarchy in compliance with base lightning code for pytorch ([#12](https://github.com/Lightning-AI/lightning-Habana/pull/12))
- Changed default HPU docker image based on HPU release 1.10.0 ([#30](https://github.com/Lightning-AI/lightning-Habana/pull/30))

### Fixed

- Fixed mnist example test ([#20](https://github.com/Lightning-AI/lightning-Habana/pull/20))
- Habana's dataloader hang with Lightning 2.0.x ([#29](https://github.com/Lightning-AI/lightning-Habana/pull/29))
- Make #29 applicable only for gaudi devices ([#39](https://github.com/Lightning-AI/lightning-Habana/pull/39))
- Fixed environment initialization for hpus and fixed docs ([#40](https://github.com/Lightning-AI/lightning-Habana/pull/40))
- Fixed docs and added work around to make use hpu media packages without signature issues ([#41](https://github.com/Lightning-AI/lightning-Habana/pull/41))

### Removed

- Cleaning up env's ID for HPU parallel plugins based on synapse AI release 1.9 ([#28](https://github.com/Lightning-AI/lightning-Habana/pull/28))
- Remove unnecessary import checks which degrade performance ([#38](https://github.com/Lightning-AI/lightning-Habana/pull/38))<|MERGE_RESOLUTION|>--- conflicted
+++ resolved
@@ -13,12 +13,8 @@
 
 ### Changed
 
-<<<<<<< HEAD
 - Decoupled return strings of firmware, synapse version helper ([#137](https://github.com/Lightning-AI/lightning-Habana/pull/137))
-=======
 - Changed HPU docker image based on Synapse AI release 1.14.0 ([#140](https://github.com/Lightning-AI/lightning-Habana/pull/140))
--
->>>>>>> 30e4b8f0
 
 ### Fixed
 
