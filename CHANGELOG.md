# Changelog

All notable changes to this project will be documented in this file.

The format is based on [Keep a Changelog](https://keepachangelog.com/en/1.0.0/),
and this project adheres to [Semantic Versioning](https://semver.org/spec/v2.0.0.html).

## [Unreleased] - 2023-MM-DD

### Added

- Added support for Deepspeed inference on HPU with tests and documentation ([#110](https://github.com/Lightning-AI/lightning-Habana/pull/110))
- Added tests, examples, and documentation for dynamic shapes with recipe caching ([#107](https://github.com/Lightning-AI/lightning-Habana/pull/107))

### Changed

<<<<<<< HEAD
- Changed HPU docker image based on Synapse AI release 1.13.0 ([#114](https://github.com/Lightning-AI/lightning-Habana/pull/114))
=======
- Changed Multicard tests to run standalone ([#118](https://github.com/Lightning-AI/lightning-Habana/pull/118))
-
>>>>>>> 77ca4fba

### Fixed

-

### Removed

-

### Deprecated

-


## [1.2.0] - 2023-10-26

### Added

- Added tests, examples and documentation for HPUPrecisionPlugin with autocast ([#94](https://github.com/Lightning-AI/lightning-Habana/pull/94))
- Added test to validate checkpoint resuming with HPUDeepSpeedStrategy ([#95](https://github.com/Lightning-AI/lightning-Habana/pull/95))
- Added support for lightning 2.1 ([#100](https://github.com/Lightning-AI/lightning-Habana/pull/100), [#105](https://github.com/Lightning-AI/lightning-Habana/pull/105))

### Changed

- Changed HPU docker image based on synapse AI release 1.12.0 ([#90](https://github.com/Lightning-AI/lightning-Habana/pull/90))
- Use standard API's and Remove env variable to get HPU distributed backend ([#91](https://github.com/Lightning-AI/lightning-Habana/pull/91))
- Changed HPU docker image based on synapse AI release 1.12.1, updated hooks ([#106](https://github.com/Lightning-AI/lightning-Habana/pull/106))


### Fixed

-


### Removed

-


### Deprecated

-


## [1.1.0] - 2023-09-26


### Added

- Documentation with examples for using DeepSpeed with HPU ([#64](https://github.com/Lightning-AI/lightning-Habana/pull/64))
- Add autocast using HPUPrecision plugin ([#66](https://github.com/Lightning-AI/lightning-Habana/pull/66), [#75](https://github.com/Lightning-AI/lightning-Habana/pull/75))
- Demonstrate HPU Graphs support ([#67](https://github.com/Lightning-AI/lightning-Habana/pull/67))
- Enhance test coverage of DeepSpeed strategy on HPU ([#68](https://github.com/Lightning-AI/lightning-Habana/pull/68))
- Added version check helper to use right release ([#75](https://github.com/Lightning-AI/lightning-Habana/pull/75), [#76](https://github.com/Lightning-AI/lightning-Habana/pull/76))
- Implement reduce with parallel plugin ([#77](https://github.com/Lightning-AI/lightning-Habana/pull/77))

### Changed

- Changed HPU docker image based on synapse AI release 1.11.0 & upgraded deepspeed plugin to version 0.9.4 ([#61](https://github.com/Lightning-AI/lightning-Habana/pull/61))

### Fixed

- Fixed optimizer priority based on deepspeed specification ([#36](https://github.com/Lightning-AI/lightning-Habana/pull/69))
- Fixed missing extras in package ([#70](https://github.com/Lightning-AI/lightning-Habana/pull/70))

### Deprecated

- Warn on HMP deprecation from `HPUPrecision` plugin ([#65](https://github.com/Lightning-AI/lightning-Habana/pull/65))


## [1.0.1] - 2023-07-26

### Added

- Added tests for mixed precision training ([#36](https://github.com/Lightning-AI/lightning-Habana/pull/36))
- Example to include mixed precision training ([#54](https://github.com/Lightning-AI/lightning-Habana/pull/54))

### Changed

- Enabled skipped tests based on registered strategy, accelerator ([#46](https://github.com/Lightning-AI/lightning-Habana/pull/46))

### Fixed

- Fixed Attribute Error ([#43](https://github.com/Lightning-AI/lightning-Habana/pull/43))
- Fixed wrong imports ([#44](https://github.com/Lightning-AI/lightning-Habana/pull/44))
- Fixed graph breaks in test/val phases in lazy mode ([#45](https://github.com/Lightning-AI/lightning-Habana/pull/45))


## [1.0.0] - 2023-06-14

### Added

- Added HPU support for fabric ([#11](https://github.com/Lightning-AI/lightning-Habana/pull/11))
- Added Pytorch HPU profiler support ([#15](https://github.com/Lightning-AI/lightning-Habana/pull/15))
- Added basic HPU infra support for deep speed ([#21](https://github.com/Lightning-AI/lightning-Habana/pull/21))
- Added Pytorch HPU datamodule support ([#16](https://github.com/Lightning-AI/lightning-Habana/pull/16))

### Changed

- Changed code hierarchy in compliance with base lightning code for pytorch ([#12](https://github.com/Lightning-AI/lightning-Habana/pull/12))
- Changed default HPU docker image based on HPU release 1.10.0 ([#30](https://github.com/Lightning-AI/lightning-Habana/pull/30))

### Fixed

- Fixed mnist example test ([#20](https://github.com/Lightning-AI/lightning-Habana/pull/20))
- Habana's dataloader hang with Lightning 2.0.x ([#29](https://github.com/Lightning-AI/lightning-Habana/pull/29))
- Make #29 applicable only for gaudi devices ([#39](https://github.com/Lightning-AI/lightning-Habana/pull/39))
- Fixed environment initialization for hpus and fixed docs ([#40](https://github.com/Lightning-AI/lightning-Habana/pull/40))
- Fixed docs and added work around to make use hpu media packages without signature issues ([#41](https://github.com/Lightning-AI/lightning-Habana/pull/41))

### Removed

- Cleaning up env's ID for HPU parallel plugins based on synapse AI release 1.9 ([#28](https://github.com/Lightning-AI/lightning-Habana/pull/28))
- Remove unnecessary import checks which degrade performance ([#38](https://github.com/Lightning-AI/lightning-Habana/pull/38))<|MERGE_RESOLUTION|>--- conflicted
+++ resolved
@@ -14,12 +14,9 @@
 
 ### Changed
 
-<<<<<<< HEAD
 - Changed HPU docker image based on Synapse AI release 1.13.0 ([#114](https://github.com/Lightning-AI/lightning-Habana/pull/114))
-=======
 - Changed Multicard tests to run standalone ([#118](https://github.com/Lightning-AI/lightning-Habana/pull/118))
 -
->>>>>>> 77ca4fba
 
 ### Fixed
 
